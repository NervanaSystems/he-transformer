# MobileNet V2 example

This folder demonstrates an example of inference on MobileNetV2.
Note: this is a work in progress, and requires ~150GB memory.
Runtime will be very slow without many cores.

See here: https://github.com/tensorflow/models/tree/master/research/slim/nets/mobilenet
for a description. We use mobilenet_v2_0.35_96 and resize images to `84x84x3`

# To peform inference
1. Make sure python env is active, i.e. run
```bash
cd $HE_TRANSFORMER/build
source external/venv-tf-py3/bin/activat
```
Also be sure the `he_seal_client` wheel has been installed

2. Add TensorFlow graph transforms to your path, i.e. run
```bash
export PATH=$HE_TRANSFORMER/build/ext_ngraph_tf/src/ext_ngraph_tf/build_cmake/tensorflow/bazel-bin/tensorflow/tools/graph_transforms:$PATH
```

2. To download the model and optimize for inference, call
```bash
./get_model.sh
```

3. To enable image processing, run
```bash
pip install pillow
```

4. To perform inference
    1. In one terminal, run
      ```bash
      NGRAPH_ENABLE_CLIENT=1 \
      NGRAPH_ENCRYPT_DATA=1 \
      NGRAPH_BATCH_DATA=1 \
      NGRAPH_HE_SEAL_CONFIG=../../test/model/he_seal_ckks_config_N12_L4.json \
      NGRAPH_TF_BACKEND=HE_SEAL \
      python test.py
      ```

    2. In a second terminal on the same server (with the python env active), run
    ```bash
    python client.py
    ```
Upon successful completion, the client will output the top5 categories for an image of Grace Hopper in a military uniform:
```
top5 [922 458 721 653 835]
['book jacket' 'bow tie' 'pill bottle' 'military uniform' 'suit']
```

# Debugging
1. For debugging purposes, run the model in plaintext with
```bash
NGRAPH_TF_BACKEND=HE_SEAL python test.py
```

2. To run the model without the client, (encryption and decryption will occur locally, so this isn't privacy-preserving):
```bash
NGRAPH_ENCRYPT_DATA=1 \
NGRAPH_BATCH_DATA=1 \
NGRAPH_HE_SEAL_CONFIG=../../test/model/he_seal_ckks_config_N12_L4.json \
NGRAPH_TF_BACKEND=HE_SEAL \
python test.py
```

<<<<<<< HEAD
## Smaller parameters
=======

## Fastest
>>>>>>> be9977d8
For faster runtime, try
```bash
OMP_NUM_THREADS=56 \
NGRAPH_ENCRYPT_DATA=1 \
NGRAPH_BATCH_DATA=1 \
NGRAPH_HE_SEAL_CONFIG=../../test/model/he_seal_ckks_config_N12_L4.json \
NGRAPH_TF_BACKEND=HE_SEAL \
python test.py
```

# Image-Net evaluation


1. First, sign up for an account at image-net.org
2. Download the 2012 test_images (all tasks)) 13GB MD5: fe64ceb247e473635708aed23ab6d839

3. ```bash
tar -xf ILSVRC2012_img_test.tar
```

4. To crop images to 84x84
```bash
for i in $(ls *.JPEG); do convert -define jpeg:size=84x84 $i -thumbnail 84x84^ -gravity center -extent 84x84x "${i}_crop.jpeg"; done
```

3. Download development kit (Task 1 & 2) and extract validation_ground_truth.txt<|MERGE_RESOLUTION|>--- conflicted
+++ resolved
@@ -66,12 +66,7 @@
 python test.py
 ```
 
-<<<<<<< HEAD
-## Smaller parameters
-=======
-
-## Fastest
->>>>>>> be9977d8
+# Fastest
 For faster runtime, try
 ```bash
 OMP_NUM_THREADS=56 \
