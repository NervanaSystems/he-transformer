#!/bin/bash
set -e
set -u

# ******************************************************************************
# Copyright 2018-2019 Intel Corporation
#
# Licensed under the Apache License, Version 2.0 (the "License");
# you may not use this file except in compliance with the License.
# You may obtain a copy of the License at
#
#     http://www.apache.org/licenses/LICENSE-2.0
#
# Unless required by applicable law or agreed to in writing, software
# distributed under the License is distributed on an "AS IS" BASIS,
# WITHOUT WARRANTIES OR CONDITIONS OF ANY KIND, either express or implied.
# See the License for the specific language governing permissions and
# limitations under the License.
# ******************************************************************************

# NOTE: The results of `clang-format` depend _both_ of the following factors:
# - The `.clang-format` file, and
# - The particular version of the `clang-format` program being used.
#
# For this reason, this script specifies the exact version of clang-format to be used.

<<<<<<< HEAD
declare CLANG_FORMAT_BASENAME="clang-format"
declare REQUIRED_CLANG_FORMAT_VERSION=9.0.0
=======
declare CLANG_FORMAT_BASENAME="clang-format-9"
declare REQUIRED_CLANG_FORMAT_VERSION=9.0
>>>>>>> 6f8f9279

declare THIS_SCRIPT_DIR="$( cd "$( dirname "${BASH_SOURCE[0]}" )" && pwd )"

source "${THIS_SCRIPT_DIR}/bash_lib.sh"
source "${THIS_SCRIPT_DIR}/clang_format_lib.sh"

declare CLANG_FORMAT_PROG
if ! CLANG_FORMAT_PROG="$(which "${CLANG_FORMAT_BASENAME}")"; then
    bash_lib_die "Unable to find program ${CLANG_FORMAT_BASENAME}" >&2
fi

clang_format_lib_verify_version "${CLANG_FORMAT_PROG}" "${REQUIRED_CLANG_FORMAT_VERSION}"
bash_lib_status "Verified that '${CLANG_FORMAT_PROG}' has version '${REQUIRED_CLANG_FORMAT_VERSION}'"

declare -a FAILED_FILES=()
declare NUM_FILES_CHECKED=0

pushd "${THIS_SCRIPT_DIR}/.."

declare ROOT_SUBDIR
for ROOT_SUBDIR in src examples test; do
    if ! [[ -d "${ROOT_SUBDIR}" ]]; then
        bash_lib_status "In directory '$(pwd)', no subdirectory named '${ROOT_SUBDIR}' was found."
    else
        bash_lib_status "About to format C/C++ code in directory tree '$(pwd)/${ROOT_SUBDIR}' ..."
        declare SRC_FILE
        # Note that we restrict to "-type f" to exclude symlinks. Emacs sometimes
        # creates dangling symlinks with .cpp/.hpp suffixes as a sort of locking
        # mechanism, and this confuses clang-format.
        for SRC_FILE in $(find "${ROOT_SUBDIR}" -type f -and \( -name '*.cpp' -or -name '*.hpp' \) ); do
            if "${CLANG_FORMAT_PROG}" -style=file -output-replacements-xml "${SRC_FILE}" | grep -c "<replacement " >/dev/null; then
                FAILED_FILES+=( "${SRC_FILE}" )
            fi
            NUM_FILES_CHECKED=$((NUM_FILES_CHECKED+1))
        done
    fi
done

popd

if [[ ${#FAILED_FILES[@]} -eq 0 ]]; then
    bash_lib_status "All ${NUM_FILES_CHECKED}  C/C++ files pass the code-format check."
else
    echo "${#FAILED_FILES[@]} of ${NUM_FILES_CHECKED} source files failed the code-format check:"
    declare FAILED_SRC_FILE
    for FAILED_SRC_FILE in ${FAILED_FILES[@]}; do
        echo "    ${FAILED_SRC_FILE}"
    done
    exit 1
fi<|MERGE_RESOLUTION|>--- conflicted
+++ resolved
@@ -24,13 +24,8 @@
 #
 # For this reason, this script specifies the exact version of clang-format to be used.
 
-<<<<<<< HEAD
-declare CLANG_FORMAT_BASENAME="clang-format"
-declare REQUIRED_CLANG_FORMAT_VERSION=9.0.0
-=======
 declare CLANG_FORMAT_BASENAME="clang-format-9"
 declare REQUIRED_CLANG_FORMAT_VERSION=9.0
->>>>>>> 6f8f9279
 
 declare THIS_SCRIPT_DIR="$( cd "$( dirname "${BASH_SOURCE[0]}" )" && pwd )"
 
