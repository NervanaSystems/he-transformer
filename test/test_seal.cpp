//*****************************************************************************
// Copyright 2018-2019 Intel Corporation
//
// Licensed under the Apache License, Version 2.0 (the "License");
// you may not use this file except in compliance with the License.
// You may obtain a copy of the License at
//
//     http://www.apache.org/licenses/LICENSE-2.0
//
// Unless required by applicable law or agreed to in writing, software
// distributed under the License is distributed on an "AS IS" BASIS,
// WITHOUT WARRANTIES OR CONDITIONS OF ANY KIND, either express or implied.
// See the License for the specific language governing permissions and
// limitations under the License.
//*****************************************************************************

#include <memory>
#include <vector>

#include "gtest/gtest.h"
#include "seal/seal.h"
#include "seal/seal_util.hpp"
#include "util/all_close.hpp"
#include "util/test_control.hpp"
#include "util/test_tools.hpp"

TEST(seal_example, seal_ckks_basics) {
  seal::EncryptionParameters parms(seal::scheme_type::CKKS);
  size_t poly_modulus_degree = 8192;
  parms.set_poly_modulus_degree(poly_modulus_degree);
  parms.set_coeff_modulus(
      seal::CoeffModulus::Create(poly_modulus_degree, {60, 40, 40, 60}));

  auto context = seal::SEALContext::Create(parms);
  // print_parameters(context);

  seal::KeyGenerator keygen(context);
  auto public_key = keygen.public_key();
  auto secret_key = keygen.secret_key();
  auto relin_keys = keygen.relin_keys();

  seal::Encryptor encryptor(context, public_key);
  seal::Evaluator evaluator(context);
  seal::Decryptor decryptor(context, secret_key);
  seal::CKKSEncoder encoder(context);

  std::vector<double> input{0.0, 1.1, 2.2, 3.3};

  seal::Plaintext plain;
  double scale = pow(2.0, 40);
  encoder.encode(input, scale, plain);

  seal::Ciphertext encrypted;
  encryptor.encrypt(plain, encrypted);

  evaluator.square_inplace(encrypted);
  evaluator.relinearize_inplace(encrypted, relin_keys);
  decryptor.decrypt(encrypted, plain);
  encoder.decode(plain, input);

  evaluator.mod_switch_to_next_inplace(encrypted);

  decryptor.decrypt(encrypted, plain);

  encoder.decode(plain, input);

  encrypted.scale() *= 3;
  decryptor.decrypt(encrypted, plain);
  encoder.decode(plain, input);
}

TEST(seal_example, seal_ckks_complex_conjugate) {
  seal::EncryptionParameters parms(seal::scheme_type::CKKS);
  size_t poly_modulus_degree = 8192;
  parms.set_poly_modulus_degree(poly_modulus_degree);
  parms.set_coeff_modulus(
      seal::CoeffModulus::Create(poly_modulus_degree, {60, 40, 40, 60}));

  auto context = seal::SEALContext::Create(parms);
  // print_parameters(context);

  seal::KeyGenerator keygen(context);
  auto public_key = keygen.public_key();
  auto secret_key = keygen.secret_key();
  auto relin_keys = keygen.relin_keys();
  auto galois_keys = keygen.galois_keys();

  seal::Encryptor encryptor(context, public_key);
  seal::Evaluator evaluator(context);
  seal::Decryptor decryptor(context, secret_key);
  seal::CKKSEncoder encoder(context);

  std::vector<std::complex<double>> input{{0.0, 1.1}, {2.2, 3.3}};
  std::vector<std::complex<double>> exp_output{{0.0, -1.1}, {2.2, -3.3}};
  std::vector<std::complex<double>> output;

  seal::Plaintext plain;
  double scale = pow(2.0, 40);
  encoder.encode(input, scale, plain);

  seal::Ciphertext encrypted;
  encryptor.encrypt(plain, encrypted);
  evaluator.complex_conjugate_inplace(encrypted, galois_keys);

  decryptor.decrypt(encrypted, plain);
  encoder.decode(plain, output);

  EXPECT_TRUE(abs(exp_output[0] - output[0]) < 0.1);
  EXPECT_TRUE(abs(exp_output[1] - output[1]) < 0.1);
<<<<<<< HEAD
}

TEST(seal_util, save) {
  seal::EncryptionParameters parms(seal::scheme_type::CKKS);
  size_t poly_modulus_degree = 8192;
  parms.set_poly_modulus_degree(poly_modulus_degree);
  parms.set_coeff_modulus(
      seal::CoeffModulus::Create(poly_modulus_degree, {60, 40, 40, 60}));

  auto context = seal::SEALContext::Create(parms);

  seal::KeyGenerator keygen(context);
  auto public_key = keygen.public_key();
  auto secret_key = keygen.secret_key();
  auto relin_keys = keygen.relin_keys();

  seal::Encryptor encryptor(context, public_key);
  seal::Evaluator evaluator(context);
  seal::Decryptor decryptor(context, secret_key);
  seal::CKKSEncoder encoder(context);

  std::vector<double> input{0.0, 1.1, 2.2, 3.3};

  seal::Plaintext plain;
  double scale = pow(2.0, 60);
  encoder.encode(input, scale, plain);

  seal::Ciphertext cipher;
  encryptor.encrypt(plain, cipher);
  seal::Ciphertext cipher_load;

  auto* buffer = reinterpret_cast<std::byte*>(
      ngraph::ngraph_malloc(ngraph::he::ciphertext_size(cipher)));

  auto t1 = std::chrono::high_resolution_clock::now();
  auto save_size = ngraph::he::save(cipher, buffer);
  auto t2 = std::chrono::high_resolution_clock::now();
  ngraph::he::load(cipher_load, context, buffer, save_size);
  auto t3 = std::chrono::high_resolution_clock::now();

  NGRAPH_INFO
      << "save time "
      << std::chrono::duration_cast<std::chrono::microseconds>(t2 - t1).count()
      << "us";
  NGRAPH_INFO
      << "load time "
      << std::chrono::duration_cast<std::chrono::microseconds>(t3 - t2).count()
      << "us";

  EXPECT_EQ(cipher_load.parms_id(), cipher.parms_id());
  EXPECT_EQ(cipher_load.is_ntt_form(), cipher.is_ntt_form());
  EXPECT_EQ(cipher_load.size(), cipher.size());
  EXPECT_EQ(cipher_load.poly_modulus_degree(), cipher.poly_modulus_degree());
  EXPECT_EQ(cipher_load.coeff_mod_count(), cipher.coeff_mod_count());
  EXPECT_EQ(cipher_load.scale(), cipher.scale());
  EXPECT_EQ(cipher_load.is_transparent(), cipher.is_transparent());

  for (size_t i = 0; i < cipher.int_array().size(); ++i) {
    EXPECT_EQ(cipher_load[i], cipher[i]);
  }
  ngraph::ngraph_free(buffer);
}

TEST(seal, add_mod_wrap) {
  using namespace seal;

  EncryptionParameters parms(scheme_type::CKKS);
  size_t poly_modulus_degree = 8192;
  parms.set_poly_modulus_degree(poly_modulus_degree);
  parms.set_coeff_modulus(
      CoeffModulus::Create(poly_modulus_degree, {20, 20, 20}));

  auto coeff_modulus = parms.coeff_modulus()[0];
  NGRAPH_HE_LOG(3) << "Coeff modlus " << coeff_modulus.value();

  auto context = SEALContext::Create(parms);
  // print_parameters(context);

  KeyGenerator keygen(context);
  auto public_key = keygen.public_key();
  auto secret_key = keygen.secret_key();
  auto relin_keys = keygen.relin_keys();

  Encryptor encryptor(context, public_key);
  Evaluator evaluator(context);
  Decryptor decryptor(context, secret_key);
  CKKSEncoder encoder(context);

  auto context_data = context->first_context_data();
  NGRAPH_HE_LOG(3) << "context_data.total_coeff_modulus_bit_count() "
                   << context_data->total_coeff_modulus_bit_count();

  vector<double> output;

  Plaintext plain;
  NGRAPH_HE_LOG(3) << "Encoding input";

  int64_t int_val = (1UL << 38);
  NGRAPH_HE_LOG(3) << "int val " << int_val;
  NGRAPH_HE_LOG(3) << "get_significant_bit_count(int_val) "
                   << seal::util::get_significant_bit_count(int_val);

  encoder.encode(int_val, plain);
  NGRAPH_HE_LOG(3) << "plain.scale() " << plain.scale();
  NGRAPH_HE_LOG(3) << "plain.coeff_count() " << plain.coeff_count();

  NGRAPH_HE_LOG(3) << "Encoded plain " << int_val;
  for (size_t i = 0; i < 1; ++i) {
    NGRAPH_HE_LOG(3) << "plain[" << i << "] = " << plain[i];
  }

  Ciphertext encrypted;
  NGRAPH_HE_LOG(3) << "Encrypting input";
  encryptor.encrypt(plain, encrypted);
  for (size_t i = 0; i < 1; ++i) {
    NGRAPH_HE_LOG(3) << "Encrypted[" << i << "] = " << encrypted[i];
  }

  NGRAPH_HE_LOG(3) << "Fresh chain ind";
  NGRAPH_HE_LOG(3)
      << context->get_context_data(encrypted.parms_id())->chain_index();

  Plaintext mask;
  int64_t mask_val = (coeff_modulus.value() / 2 - 1);
  NGRAPH_HE_LOG(3) << "Encoding mask_val " << mask_val;
  encoder.encode(mask_val, mask);

  NGRAPH_HE_LOG(3) << "Adding plain inplace";
  Ciphertext post_add;
  evaluator.add_plain(encrypted, mask, post_add);
  for (size_t i = 0; i < 10; ++i) {
    NGRAPH_HE_LOG(3) << "post_add[" << i << "] = " << post_add[i];
    if (post_add[i] != encrypted[i] + mask[i]) {
      NGRAPH_HE_LOG(3) << "Detected overflow";
    }
  }

  decryptor.decrypt(post_add, plain);
  NGRAPH_HE_LOG(3) << "Decrypted output plaintext";
  for (size_t i = 0; i < 1; ++i) {
    NGRAPH_HE_LOG(3) << "Plain output[" << i << "] = " << plain[i];
  }
  encoder.decode(plain, output);

  size_t q0 = coeff_modulus.value();

  auto mod_reduce = [](double d, double q) {
    while (d > q / 2) {
      d -= q;
    }
    while (d < -q / 2) {
      d += q;
    }
    NGRAPH_CHECK(d <= q / 2);
    NGRAPH_CHECK(d >= -q / 2);
    return d;
  };

  NGRAPH_HE_LOG(3) << "Decoded output";
  for (size_t i = 0; i < 1; ++i) {
    NGRAPH_HE_LOG(3) << "original output[i] " << output[i];

    // Reduce result to (-q/2, q/2)
    output[i] = mod_reduce(output[i], q0);

    auto exp_output = int_val + mask_val;
    auto exp_output_mod_q = mod_reduce(exp_output, q0);
    NGRAPH_HE_LOG(3) << "exp_output " << exp_output;
    NGRAPH_HE_LOG(3) << "exp_output_mod_q " << exp_output_mod_q;

    double diff = output[i] - exp_output_mod_q;
    double pct = diff / double(int_val) * 100.;
    NGRAPH_HE_LOG(3) << std::setprecision(10) << output[i] << " (diff " << diff
                     << ", " << pct << "%)";
  }
=======
>>>>>>> f92feb34
}<|MERGE_RESOLUTION|>--- conflicted
+++ resolved
@@ -107,182 +107,4 @@
 
   EXPECT_TRUE(abs(exp_output[0] - output[0]) < 0.1);
   EXPECT_TRUE(abs(exp_output[1] - output[1]) < 0.1);
-<<<<<<< HEAD
-}
-
-TEST(seal_util, save) {
-  seal::EncryptionParameters parms(seal::scheme_type::CKKS);
-  size_t poly_modulus_degree = 8192;
-  parms.set_poly_modulus_degree(poly_modulus_degree);
-  parms.set_coeff_modulus(
-      seal::CoeffModulus::Create(poly_modulus_degree, {60, 40, 40, 60}));
-
-  auto context = seal::SEALContext::Create(parms);
-
-  seal::KeyGenerator keygen(context);
-  auto public_key = keygen.public_key();
-  auto secret_key = keygen.secret_key();
-  auto relin_keys = keygen.relin_keys();
-
-  seal::Encryptor encryptor(context, public_key);
-  seal::Evaluator evaluator(context);
-  seal::Decryptor decryptor(context, secret_key);
-  seal::CKKSEncoder encoder(context);
-
-  std::vector<double> input{0.0, 1.1, 2.2, 3.3};
-
-  seal::Plaintext plain;
-  double scale = pow(2.0, 60);
-  encoder.encode(input, scale, plain);
-
-  seal::Ciphertext cipher;
-  encryptor.encrypt(plain, cipher);
-  seal::Ciphertext cipher_load;
-
-  auto* buffer = reinterpret_cast<std::byte*>(
-      ngraph::ngraph_malloc(ngraph::he::ciphertext_size(cipher)));
-
-  auto t1 = std::chrono::high_resolution_clock::now();
-  auto save_size = ngraph::he::save(cipher, buffer);
-  auto t2 = std::chrono::high_resolution_clock::now();
-  ngraph::he::load(cipher_load, context, buffer, save_size);
-  auto t3 = std::chrono::high_resolution_clock::now();
-
-  NGRAPH_INFO
-      << "save time "
-      << std::chrono::duration_cast<std::chrono::microseconds>(t2 - t1).count()
-      << "us";
-  NGRAPH_INFO
-      << "load time "
-      << std::chrono::duration_cast<std::chrono::microseconds>(t3 - t2).count()
-      << "us";
-
-  EXPECT_EQ(cipher_load.parms_id(), cipher.parms_id());
-  EXPECT_EQ(cipher_load.is_ntt_form(), cipher.is_ntt_form());
-  EXPECT_EQ(cipher_load.size(), cipher.size());
-  EXPECT_EQ(cipher_load.poly_modulus_degree(), cipher.poly_modulus_degree());
-  EXPECT_EQ(cipher_load.coeff_mod_count(), cipher.coeff_mod_count());
-  EXPECT_EQ(cipher_load.scale(), cipher.scale());
-  EXPECT_EQ(cipher_load.is_transparent(), cipher.is_transparent());
-
-  for (size_t i = 0; i < cipher.int_array().size(); ++i) {
-    EXPECT_EQ(cipher_load[i], cipher[i]);
-  }
-  ngraph::ngraph_free(buffer);
-}
-
-TEST(seal, add_mod_wrap) {
-  using namespace seal;
-
-  EncryptionParameters parms(scheme_type::CKKS);
-  size_t poly_modulus_degree = 8192;
-  parms.set_poly_modulus_degree(poly_modulus_degree);
-  parms.set_coeff_modulus(
-      CoeffModulus::Create(poly_modulus_degree, {20, 20, 20}));
-
-  auto coeff_modulus = parms.coeff_modulus()[0];
-  NGRAPH_HE_LOG(3) << "Coeff modlus " << coeff_modulus.value();
-
-  auto context = SEALContext::Create(parms);
-  // print_parameters(context);
-
-  KeyGenerator keygen(context);
-  auto public_key = keygen.public_key();
-  auto secret_key = keygen.secret_key();
-  auto relin_keys = keygen.relin_keys();
-
-  Encryptor encryptor(context, public_key);
-  Evaluator evaluator(context);
-  Decryptor decryptor(context, secret_key);
-  CKKSEncoder encoder(context);
-
-  auto context_data = context->first_context_data();
-  NGRAPH_HE_LOG(3) << "context_data.total_coeff_modulus_bit_count() "
-                   << context_data->total_coeff_modulus_bit_count();
-
-  vector<double> output;
-
-  Plaintext plain;
-  NGRAPH_HE_LOG(3) << "Encoding input";
-
-  int64_t int_val = (1UL << 38);
-  NGRAPH_HE_LOG(3) << "int val " << int_val;
-  NGRAPH_HE_LOG(3) << "get_significant_bit_count(int_val) "
-                   << seal::util::get_significant_bit_count(int_val);
-
-  encoder.encode(int_val, plain);
-  NGRAPH_HE_LOG(3) << "plain.scale() " << plain.scale();
-  NGRAPH_HE_LOG(3) << "plain.coeff_count() " << plain.coeff_count();
-
-  NGRAPH_HE_LOG(3) << "Encoded plain " << int_val;
-  for (size_t i = 0; i < 1; ++i) {
-    NGRAPH_HE_LOG(3) << "plain[" << i << "] = " << plain[i];
-  }
-
-  Ciphertext encrypted;
-  NGRAPH_HE_LOG(3) << "Encrypting input";
-  encryptor.encrypt(plain, encrypted);
-  for (size_t i = 0; i < 1; ++i) {
-    NGRAPH_HE_LOG(3) << "Encrypted[" << i << "] = " << encrypted[i];
-  }
-
-  NGRAPH_HE_LOG(3) << "Fresh chain ind";
-  NGRAPH_HE_LOG(3)
-      << context->get_context_data(encrypted.parms_id())->chain_index();
-
-  Plaintext mask;
-  int64_t mask_val = (coeff_modulus.value() / 2 - 1);
-  NGRAPH_HE_LOG(3) << "Encoding mask_val " << mask_val;
-  encoder.encode(mask_val, mask);
-
-  NGRAPH_HE_LOG(3) << "Adding plain inplace";
-  Ciphertext post_add;
-  evaluator.add_plain(encrypted, mask, post_add);
-  for (size_t i = 0; i < 10; ++i) {
-    NGRAPH_HE_LOG(3) << "post_add[" << i << "] = " << post_add[i];
-    if (post_add[i] != encrypted[i] + mask[i]) {
-      NGRAPH_HE_LOG(3) << "Detected overflow";
-    }
-  }
-
-  decryptor.decrypt(post_add, plain);
-  NGRAPH_HE_LOG(3) << "Decrypted output plaintext";
-  for (size_t i = 0; i < 1; ++i) {
-    NGRAPH_HE_LOG(3) << "Plain output[" << i << "] = " << plain[i];
-  }
-  encoder.decode(plain, output);
-
-  size_t q0 = coeff_modulus.value();
-
-  auto mod_reduce = [](double d, double q) {
-    while (d > q / 2) {
-      d -= q;
-    }
-    while (d < -q / 2) {
-      d += q;
-    }
-    NGRAPH_CHECK(d <= q / 2);
-    NGRAPH_CHECK(d >= -q / 2);
-    return d;
-  };
-
-  NGRAPH_HE_LOG(3) << "Decoded output";
-  for (size_t i = 0; i < 1; ++i) {
-    NGRAPH_HE_LOG(3) << "original output[i] " << output[i];
-
-    // Reduce result to (-q/2, q/2)
-    output[i] = mod_reduce(output[i], q0);
-
-    auto exp_output = int_val + mask_val;
-    auto exp_output_mod_q = mod_reduce(exp_output, q0);
-    NGRAPH_HE_LOG(3) << "exp_output " << exp_output;
-    NGRAPH_HE_LOG(3) << "exp_output_mod_q " << exp_output_mod_q;
-
-    double diff = output[i] - exp_output_mod_q;
-    double pct = diff / double(int_val) * 100.;
-    NGRAPH_HE_LOG(3) << std::setprecision(10) << output[i] << " (diff " << diff
-                     << ", " << pct << "%)";
-  }
-=======
->>>>>>> f92feb34
 }