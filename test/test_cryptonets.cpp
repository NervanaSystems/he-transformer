--- conflicted
+++ resolved
@@ -83,7 +83,6 @@
   // pass_manager.register_pass<pass::VisualizeTree::run_on_module>(f);
   // pass_manager.run_passes(f);
   NGRAPH_INFO << "Run passes on " << json_path;
-
   return; */
 
   NGRAPH_INFO << "Deserialize graph";
@@ -184,15 +183,11 @@
   NGRAPH_INFO << "sw_global: " << sw_global.get_milliseconds() << "ms";
 };
 
-<<<<<<< HEAD
 NGRAPH_TEST(Cryptonets, CKKS_warmup) {
-  run_cryptonets_benchmark("HE:SEAL:CKKS", 1);
-}
-
-NGRAPH_TEST(Cryptonets, CKKS_1) { run_cryptonets_benchmark("HE:SEAL:CKKS", 1); }
-=======
+  run_cryptonets_benchmark("HE_SEAL_CKKS", 1);
+}
+
 NGRAPH_TEST(Cryptonets, CKKS_1) { run_cryptonets_benchmark("HE_SEAL_CKKS", 1); }
->>>>>>> 93ae6948
 
 NGRAPH_TEST(Cryptonets, CKKS_2) { run_cryptonets_benchmark("HE_SEAL_CKKS", 2); }
 
