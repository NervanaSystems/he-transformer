/*******************************************************************************
* Copyright 2017-2018 Intel Corporation
*
* Licensed under the Apache License, Version 2.0 (the "License");
* you may not use this file except in compliance with the License.
* You may obtain a copy of the License at
*
*     http://www.apache.org/licenses/LICENSE-2.0
*
* Unless required by applicable law or agreed to in writing, software
* distributed under the License is distributed on an "AS IS" BASIS,
* WITHOUT WARRANTIES OR CONDITIONS OF ANY KIND, either express or implied.
* See the License for the specific language governing permissions and
* limitations under the License.
*******************************************************************************/

#include "he_call_frame.hpp"
#include "he_backend.hpp"
#include "he_cipher_tensor_view.hpp"
#include "he_tensor_view.hpp"
#include "ngraph/op/result.hpp"

using namespace std;
using namespace ngraph;

runtime::he::HECallFrame::HECallFrame(const shared_ptr<Function>& func)
    : m_function(func)
{
}

void runtime::he::HECallFrame::call(shared_ptr<Function> function,
                                    const vector<shared_ptr<runtime::he::HETensorView>>& output_tvs,
                                    const vector<shared_ptr<runtime::he::HETensorView>>& input_tvs)
{
    std::cout << "runtime::he::HECallFrame::call " << std::endl;
    // TODO: see interpreter for how this was originally. Need to generalize to PlaintextCipherTensorViews as well
    unordered_map<descriptor::TensorView*, shared_ptr<runtime::he::HECipherTensorView>> tensor_map;
    size_t arg_index = 0;
    for (shared_ptr<op::Parameter> param : function->get_parameters())
    {
        for (size_t i = 0; i < param->get_output_size(); ++i)
        {
            descriptor::TensorView* tv = param->get_output_tensor_view(i).get();
            shared_ptr<runtime::he::HECipherTensorView> hetv =
                static_pointer_cast<runtime::he::HECipherTensorView>(input_tvs[arg_index + 1]);
            tensor_map.insert({tv, hetv});
        }
    }

    for (size_t i = 0; i < function->get_output_size(); i++)
    {
        auto output_op = function->get_output_op(i);
        if (!dynamic_pointer_cast<op::Result>(output_op))
        {
            throw ngraph_error("One of function's outputs isn't op::Result");
        }
        descriptor::TensorView* tv = function->get_output_op(i)->get_output_tensor_view(0).get();
        shared_ptr<runtime::he::HECipherTensorView> hetv =
            static_pointer_cast<runtime::he::HECipherTensorView>(output_tvs[i]);
        tensor_map.insert({tv, hetv});
    }

    // Invoke computation
    for (shared_ptr<Node> op : function->get_ordered_ops())
    {
        std::cout << op->description() << std::endl;
        if (op->description() == "Parameter")
        {
            continue;
        }

        vector<shared_ptr<runtime::he::HETensorView>> inputs;
        vector<shared_ptr<runtime::he::HETensorView>> outputs;
        for (const descriptor::Input& input : op->get_inputs())
        {
            descriptor::TensorView* tv = input.get_output().get_tensor_view().get();
            string name = tv->get_tensor().get_name();
            inputs.push_back(tensor_map.at(tv));
        }
        for (size_t i = 0; i < op->get_output_size(); ++i)
        {
            std::cout << "line 82 " << i << std::endl;
            descriptor::TensorView* tv = op->get_output_tensor_view(i).get();
            string name = tv->get_tensor().get_name();
            shared_ptr<runtime::he::HECipherTensorView> itv;
            std::cout << "86 " << std::endl;
            if (!contains_key(tensor_map, tv))
            {
                // The output tensor is not in the tensor map so create a new tensor
                const Shape& shape = op->get_output_shape(i);
                const element::Type& element_type = op->get_output_element_type(i);
                string tensor_name = op->get_output_tensor(i).get_name();
                std::cout << "name " << tensor_name << std::endl;
                itv = make_shared<runtime::he::HECipherTensorView>(
                    element_type,
                    shape,
<<<<<<< HEAD
                    //he_backend,
                    std::shared_ptr<HEBackend>(he_backend),
                    tensor_name);
                std::cout << "97 " << std::endl;
=======
                    m_he_backend); // TODO: include tensor name
>>>>>>> ebb3e623
                tensor_map.insert({tv, itv});
            }
            else
            {
                std::cout << "102 " << std::endl;
                itv = tensor_map.at(tv);
            }
            outputs.push_back(itv);
        }
        std::cout << "line 103 " << std::endl;

        element::Type base_type;
        element::Type secondary_type;
        if (op->get_inputs().empty())
        {
            base_type = op->get_element_type();
        }
        else
        {
            base_type = op->get_inputs().at(0).get_tensor().get_element_type();
        }
        secondary_type = op->get_element_type();

        // Some ops have unusual input/output types so handle those special cases here
        if (op->description() == "Select")
        {
            base_type = op->get_inputs().at(1).get_tensor().get_element_type();
            secondary_type = op->get_inputs().at(0).get_tensor().get_element_type();
        }

        // TODO: generate the calls
        std::cout << "generating call..." << std::endl;
        generate_calls(base_type, secondary_type, *op, inputs, outputs);
        std::cout << "call generated " << std::endl;

        // Delete any obsolete tensors
        for (const descriptor::Tensor* t : op->liveness_free_list)
        {
            for (auto it = tensor_map.begin(); it != tensor_map.end(); ++it)
            {
                if (it->second->get_tensor().get_name() == t->get_name())
                {
                    tensor_map.erase(it);
                    break;
                }
            }
        }
    }
    std::cout << "exiting std::runtime::he::HECallFrame::call" << std::endl;
}

void runtime::he::HECallFrame::generate_calls(
    const element::Type& base_type,
    const element::Type& secondary_type,
    ngraph::Node& op,
    const std::vector<std::shared_ptr<HETensorView>>& args,
    const std::vector<std::shared_ptr<HETensorView>>& out)
{
    if (base_type == element::i64)
    {
        generate_calls<int64_t>(secondary_type, op, args, out);
    }
	else if (base_type == element::u64)
	{
		generate_calls<uint64_t>(secondary_type, op, args, out);
	}
    else if (base_type == element::f64)
    {
        generate_calls<double>(secondary_type, op, args, out);
    }
}

void runtime::he::HECallFrame::call(const vector<shared_ptr<runtime::TensorView>>& output_tvs,
                                    const vector<shared_ptr<runtime::TensorView>>& input_tvs)
{
    vector<shared_ptr<runtime::he::HETensorView>> args;
    vector<shared_ptr<runtime::he::HETensorView>> out;
    for (auto tv : input_tvs)
    {
        args.push_back(static_pointer_cast<runtime::he::HETensorView>(tv));
    }
    for (auto tv : output_tvs)
    {
        out.push_back(static_pointer_cast<runtime::he::HETensorView>(tv));
    }
    call(m_function, out, args);
}<|MERGE_RESOLUTION|>--- conflicted
+++ resolved
@@ -94,14 +94,7 @@
                 itv = make_shared<runtime::he::HECipherTensorView>(
                     element_type,
                     shape,
-<<<<<<< HEAD
-                    //he_backend,
-                    std::shared_ptr<HEBackend>(he_backend),
-                    tensor_name);
-                std::cout << "97 " << std::endl;
-=======
                     m_he_backend); // TODO: include tensor name
->>>>>>> ebb3e623
                 tensor_map.insert({tv, itv});
             }
             else
