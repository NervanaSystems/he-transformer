//*****************************************************************************
// Copyright 2018-2019 Intel Corporation
//
// Licensed under the Apache License, Version 2.0 (the "License");
// you may not use this file except in compliance with the License.
// You may obtain a copy of the License at
//
//     http://www.apache.org/licenses/LICENSE-2.0
//
// Unless required by applicable law or agreed to in writing, software
// distributed under the License is distributed on an "AS IS" BASIS,
// WITHOUT WARRANTIES OR CONDITIONS OF ANY KIND, either express or implied.
// See the License for the specific language governing permissions and
// limitations under the License.
//*****************************************************************************

#pragma once

#include <atomic>
#include <chrono>
#include <condition_variable>
#include <memory>
#include <mutex>
#include <set>
#include <thread>
#include <vector>

<<<<<<< HEAD
#include "aby/aby_server_executor.hpp"
=======
#include "boost/asio.hpp"
>>>>>>> f92feb34
#include "he_op_annotations.hpp"
#include "he_tensor.hpp"
#include "logging/ngraph_he_log.hpp"
#include "ngraph/runtime/backend.hpp"
#include "ngraph/util.hpp"
#include "node_wrapper.hpp"
#include "seal/he_seal_backend.hpp"
#include "seal/seal.h"
#include "seal/seal_ciphertext_wrapper.hpp"
#include "tcp/tcp_message.hpp"
#include "tcp/tcp_session.hpp"

<<<<<<< HEAD
namespace ngraph::aby {
class ABYServerExecutor;
}

namespace ngraph::he {
=======
namespace ngraph::runtime::he {

>>>>>>> f92feb34
/// \brief Class representing a function to execute
class HESealExecutable : public runtime::Executable {
 public:
  /// \brief Constructs an exectuable object
  /// \param[in] function Function in the executable
  /// \param[in] enable_performance_collection Unused: TODO(fboemer) use
  /// \param[in] he_seal_backend Backend storing encryption context
  HESealExecutable(const std::shared_ptr<Function>& function,
                   bool enable_performance_collection,
                   HESealBackend& he_seal_backend);

  /// \brief Shuts down the TCP session if client is enabled
  ~HESealExecutable() noexcept override;

  /// \brief Prepares for inference on the function using a server
  /// \returns True if setup was successful, false otherwise
  bool server_setup();

  /// \brief Starts the server, which awaits a connection from a client
  void start_server();

  /// \brief Returns whether or not the client is enabled
  bool enable_client() const { return m_he_seal_backend.enable_client(); }

  /// \brief Returns whether or not the client is enabled with garbled circuits
  bool enable_garbled_circuits() const {
    return m_he_seal_backend.enable_client();
  }

  void update_he_op_annotations();

  /// \brief Calls the executable on the given input tensors.
  /// If the client is enabled, the inputs are dummy values and ignored.
  /// Instead, the inputs will be provided by the client
  /// \param[in] server_inputs Input tensor arguments to the function, provided
  /// by the backend.
  /// \param[out] outputs Output tensors storing the result of
  /// the function
  virtual bool call(
      const std::vector<std::shared_ptr<runtime::Tensor>>& outputs,
      const std::vector<std::shared_ptr<runtime::Tensor>>& server_inputs)
      override;

  // TOOD
  std::vector<runtime::PerformanceCounter> get_performance_data()
      const override;

  // TODO(fboemer): merge _done() methods

  /// \brief Returns whether or not the maxpool op has completed
  bool max_pool_done() const { return m_max_pool_done; }

  /// \brief Returns whether or not the session has started
  bool session_started() const { return m_session_started; }

  /// \brief Returns whether or not the client has provided input data to call
  /// the function
  bool client_inputs_received() const { return m_client_inputs_received; }

  void accept_connection();

  /// \brief Returns whether or not encryption parameters use complex packing
  bool complex_packing() const {
    return m_he_seal_backend.get_encryption_parameters().complex_packing();
  }

  inline const HESealBackend& he_seal_backend() const {
    return m_he_seal_backend;
  }

  inline HESealBackend& he_seal_backend() { return m_he_seal_backend; }

  /// \brief Checks whether or not the client supports the function
  /// \throws ngraph_error if function is unsupported
  /// Currently, we only support functions with a single client parameter and
  /// single results
  void check_client_supports_function();

  /// \brief Processes a message from the client
  /// \param[in] message Message to process
  void handle_message(const TCPMessage& message);

  /// \brief Processes a client message with ciphertexts to call the appropriate
  /// function
  /// \param[in] proto_msg Message to process
  void handle_client_ciphers(const pb::TCPMessage& proto_msg);

  /// \brief Processes a client message with ciphertextss after a ReLU function
  /// \param[in] proto_msg Message to process
  void handle_relu_result(const pb::TCPMessage& proto_msg);

  /// \brief Processes a client message with ciphertextss after a BoundedReLU
  /// function
  /// \param[in] proto_msg Message to process
  void handle_bounded_relu_result(const pb::TCPMessage& proto_msg);

  /// \brief Processes a client message with ciphertextss after a MaxPool
  /// function
  /// \param[in] proto_msg Message to process
  void handle_max_pool_result(const pb::TCPMessage& proto_msg);

  /// \brief Sends results to the client
  void send_client_results();

  /// \brief Sends function's parameter shape to the client
  void send_inference_shape();

  /// \brief Loads the public key from the message
  /// \param[in] proto_msg from which to load the public key
  void load_public_key(const pb::TCPMessage& proto_msg);

  /// \brief Loads the evaluation key from the message
  /// \param[in] proto_msg from which to load the evluation key
  void load_eval_key(const pb::TCPMessage& proto_msg);

  /// \brief Processes the ReLU operation using a client
  /// \param[in] arg Tensor argument
  /// \param[out] out Tensor result
  /// \param[in] node_wrapper Wrapper around operation to perform
  void handle_server_relu_op(const std::shared_ptr<HETensor>& arg,
                             const std::shared_ptr<HETensor>& out,
                             const NodeWrapper& node_wrapper);

  /// \brief Processes the MaxPool operation using a client
  /// \param[in] arg Tensor argument
  /// \param[out] out Tensor result
  /// \param[in] node_wrapper Wrapper around operation to perform
  void handle_server_max_pool_op(const std::shared_ptr<HETensor>& arg,
                                 const std::shared_ptr<HETensor>& out,
                                 const NodeWrapper& node_wrapper);

  /// \brief Returns whether or not a node's verbosity is on or off
  /// \param[in] op Operation to determine verbosity of
  bool verbose_op(const Node& op) {
    return m_verbose_all_ops ||
           m_verbose_ops.find(to_lower(op.description())) !=
               m_verbose_ops.end();
  }

  /// \brief Returns whether or not a node dessccription verbosity is on or off
  /// \param[in] description Node description determine verbosity of
  bool verbose_op(const std::string& description) {
    return m_verbose_all_ops ||
           m_verbose_ops.find(to_lower(description)) != m_verbose_ops.end();
  }

  /// \brief Returns the batch size
  size_t batch_size() const;

  /// \brief Sets the batch size
  void set_batch_size(size_t batch_size);

  /// \brief Sets verbosity of all operations
  void set_verbose_all_ops(bool value);

 private:
  friend class TestHESealExecutable;

  HESealBackend& m_he_seal_backend;
  bool m_is_compiled{false};
  bool m_verbose_all_ops{false};
  std::shared_ptr<Function> m_function;

  bool m_sent_inference_shape{false};
  bool m_client_public_key_set{false};
  bool m_client_eval_key_set{false};

  bool m_server_setup{false};
  size_t m_batch_size;
  size_t m_port;  // Which port the server is hosted at

  // ABY-related members
  std::unique_ptr<aby::ABYServerExecutor> m_aby_executor;

  std::unordered_map<std::shared_ptr<const Node>, stopwatch> m_timer_map;
  std::vector<NodeWrapper> m_wrapped_nodes;

  std::unique_ptr<boost::asio::ip::tcp::acceptor> m_acceptor;

  // Must be shared, since TCPSession uses enable_shared_from_this()
  std::shared_ptr<TCPSession> m_session;
  std::thread m_message_handling_thread;
  boost::asio::io_context m_io_context;

  // (Encrypted) inputs to compiled function
  std::vector<std::shared_ptr<HETensor>> m_client_inputs;
  // (Encrypted) outputs of compiled function
  std::vector<std::shared_ptr<HETensor>> m_client_outputs;

  std::vector<HEType> m_relu_data;
  std::vector<HEType> m_max_pool_data;

  std::set<std::string> m_verbose_ops;

  std::shared_ptr<seal::SEALContext> m_context;

  // To trigger when relu is done
  std::mutex m_relu_mutex;
  std::condition_variable m_relu_cond;
  size_t m_relu_done_count{0};
  std::vector<size_t> m_unknown_relu_idx;

  // To trigger when max_pool is done
  std::mutex m_max_pool_mutex;
  std::condition_variable m_max_pool_cond;
  bool m_max_pool_done{false};

  // To trigger when result message has been written
  std::mutex m_result_mutex;
  std::condition_variable m_result_cond;

  // To trigger when session has started
  std::mutex m_session_mutex;
  std::condition_variable m_session_cond;
  bool m_session_started{false};

  // To trigger when client inputs have been received
  std::mutex m_client_inputs_mutex;
  std::condition_variable m_client_inputs_cond;
  bool m_client_inputs_received{false};

  void generate_calls(const element::Type& type,
                      const NodeWrapper& node_wrapper,
                      const std::vector<std::shared_ptr<HETensor>>& out,
                      const std::vector<std::shared_ptr<HETensor>>& args);

  bool m_stop_const_fold{string_to_bool(std::getenv("STOP_CONST_FOLD"))};
};
}  // namespace ngraph::runtime::he<|MERGE_RESOLUTION|>--- conflicted
+++ resolved
@@ -25,11 +25,8 @@
 #include <thread>
 #include <vector>
 
-<<<<<<< HEAD
 #include "aby/aby_server_executor.hpp"
-=======
 #include "boost/asio.hpp"
->>>>>>> f92feb34
 #include "he_op_annotations.hpp"
 #include "he_tensor.hpp"
 #include "logging/ngraph_he_log.hpp"
@@ -42,16 +39,12 @@
 #include "tcp/tcp_message.hpp"
 #include "tcp/tcp_session.hpp"
 
-<<<<<<< HEAD
-namespace ngraph::aby {
+namespace ngraph::runtime::aby {
 class ABYServerExecutor;
 }
 
-namespace ngraph::he {
-=======
 namespace ngraph::runtime::he {
 
->>>>>>> f92feb34
 /// \brief Class representing a function to execute
 class HESealExecutable : public runtime::Executable {
  public:
