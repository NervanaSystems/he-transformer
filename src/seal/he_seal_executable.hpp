//*****************************************************************************
// Copyright 2018-2019 Intel Corporation
//
// Licensed under the Apache License, Version 2.0 (the "License");
// you may not use this file except in compliance with the License.
// You may obtain a copy of the License at
//
//     http://www.apache.org/licenses/LICENSE-2.0
//
// Unless required by applicable law or agreed to in writing, software
// distributed under the License is distributed on an "AS IS" BASIS,
// WITHOUT WARRANTIES OR CONDITIONS OF ANY KIND, either express or implied.
// See the License for the specific language governing permissions and
// limitations under the License.
//*****************************************************************************

#pragma once

#include <atomic>
#include <chrono>
#include <condition_variable>
#include <memory>
#include <mutex>
#include <set>
#include <thread>
#include <vector>

<<<<<<< HEAD
#include "aby/aby_server_executor.hpp"
=======
>>>>>>> b3899827
#include "boost/asio.hpp"
#include "he_op_annotations.hpp"
#include "he_tensor.hpp"
#include "logging/ngraph_he_log.hpp"
#include "ngraph/runtime/backend.hpp"
#include "ngraph/util.hpp"
#include "node_wrapper.hpp"
#include "seal/he_seal_backend.hpp"
#include "seal/seal.h"
#include "seal/seal_ciphertext_wrapper.hpp"
#include "tcp/tcp_message.hpp"
#include "tcp/tcp_session.hpp"

<<<<<<< HEAD
namespace ngraph::runtime::aby {
class ABYServerExecutor;
}

=======
>>>>>>> b3899827
namespace ngraph::runtime::he {

/// \brief Class representing a function to execute
class HESealExecutable : public runtime::Executable {
 public:
  /// \brief Constructs an exectuable object
  /// \param[in] function Function in the executable
  /// \param[in] enable_performance_collection Unused: TODO(fboemer) use
  /// \param[in] he_seal_backend Backend storing encryption context
  HESealExecutable(const std::shared_ptr<Function>& function,
                   bool enable_performance_collection,
                   HESealBackend& he_seal_backend);

  /// \brief Shuts down the TCP session if client is enabled
  ~HESealExecutable() noexcept override;

  /// \brief Prepares for inference on the function using a server
  /// \returns True if setup was successful, false otherwise
  bool server_setup();

  /// \brief Starts the server, which awaits a connection from a client
  void start_server();

  /// \brief Returns whether or not the client is enabled
  bool enable_client() const { return m_he_seal_backend.enable_client(); }

<<<<<<< HEAD
  /// \brief Returns whether or not the client is enabled with garbled circuits
  bool enable_garbled_circuits() const {
    return m_he_seal_backend.enable_client();
  }

=======
>>>>>>> b3899827
  void update_he_op_annotations();

  /// \brief Calls the executable on the given input tensors.
  /// If the client is enabled, the inputs are dummy values and ignored.
  /// Instead, the inputs will be provided by the client
  /// \param[in] server_inputs Input tensor arguments to the function, provided
  /// by the backend.
  /// \param[out] outputs Output tensors storing the result of
  /// the function
  virtual bool call(
      const std::vector<std::shared_ptr<runtime::Tensor>>& outputs,
      const std::vector<std::shared_ptr<runtime::Tensor>>& server_inputs)
      override;

  // TOOD
  std::vector<runtime::PerformanceCounter> get_performance_data()
      const override;

  // TODO(fboemer): merge _done() methods

  /// \brief Returns whether or not the maxpool op has completed
  bool max_pool_done() const { return m_max_pool_done; }

  /// \brief Returns whether or not the session has started
  bool session_started() const { return m_session_started; }

  /// \brief Returns whether or not the client has provided input data to call
  /// the function
  bool client_inputs_received() const { return m_client_inputs_received; }

  void accept_connection();

  /// \brief Returns whether or not encryption parameters use complex packing
  bool complex_packing() const {
    return m_he_seal_backend.get_encryption_parameters().complex_packing();
  }

  inline const HESealBackend& he_seal_backend() const {
    return m_he_seal_backend;
  }

  inline HESealBackend& he_seal_backend() { return m_he_seal_backend; }

  /// \brief Checks whether or not the client supports the function
  /// \throws ngraph_error if function is unsupported
  /// Currently, we only support functions with a single client parameter and
  /// single results
  void check_client_supports_function();

  /// \brief Processes a message from the client
  /// \param[in] message Message to process
  void handle_message(const TCPMessage& message);

  /// \brief Processes a client message with ciphertexts to call the appropriate
  /// function
  /// \param[in] proto_msg Message to process
  void handle_client_ciphers(const pb::TCPMessage& proto_msg);

  /// \brief Processes a client message with ciphertextss after a ReLU function
  /// \param[in] proto_msg Message to process
  void handle_relu_result(const pb::TCPMessage& proto_msg);

  /// \brief Processes a client message with ciphertextss after a BoundedReLU
  /// function
  /// \param[in] proto_msg Message to process
  void handle_bounded_relu_result(const pb::TCPMessage& proto_msg);

  /// \brief Processes a client message with ciphertextss after a MaxPool
  /// function
  /// \param[in] proto_msg Message to process
  void handle_max_pool_result(const pb::TCPMessage& proto_msg);

  /// \brief Sends results to the client
  void send_client_results();

  /// \brief Sends function's parameter shape to the client
  void send_inference_shape();

  /// \brief Loads the public key from the message
  /// \param[in] proto_msg from which to load the public key
  void load_public_key(const pb::TCPMessage& proto_msg);

  /// \brief Loads the evaluation key from the message
  /// \param[in] proto_msg from which to load the evluation key
  void load_eval_key(const pb::TCPMessage& proto_msg);

  /// \brief Processes the ReLU operation using a client
  /// \param[in] arg Tensor argument
  /// \param[out] out Tensor result
  /// \param[in] node_wrapper Wrapper around operation to perform
  void handle_server_relu_op(const std::shared_ptr<HETensor>& arg,
                             const std::shared_ptr<HETensor>& out,
                             const NodeWrapper& node_wrapper);

  /// \brief Processes the MaxPool operation using a client
  /// \param[in] arg Tensor argument
  /// \param[out] out Tensor result
  /// \param[in] node_wrapper Wrapper around operation to perform
  void handle_server_max_pool_op(const std::shared_ptr<HETensor>& arg,
                                 const std::shared_ptr<HETensor>& out,
                                 const NodeWrapper& node_wrapper);

  /// \brief Returns whether or not an Op's verbosity is on or off
  /// \param[in] op Operation to determine verbosity of
<<<<<<< HEAD
  bool verbose_op(const Node& op) {
=======
  bool verbose_op(const op::Op& op) {
>>>>>>> b3899827
    return m_verbose_all_ops ||
           m_verbose_ops.find(to_lower(op.description())) !=
               m_verbose_ops.end();
  }

  /// \brief Returns whether or not a node dessccription verbosity is on or off
  /// \param[in] description Node description determine verbosity of
  bool verbose_op(const std::string& description) {
    return m_verbose_all_ops ||
           m_verbose_ops.find(to_lower(description)) != m_verbose_ops.end();
  }

  /// \brief Returns the batch size
  size_t batch_size() const;

  /// \brief Sets the batch size
  void set_batch_size(size_t batch_size);

  /// \brief Sets verbosity of all operations
  void set_verbose_all_ops(bool value);

 private:
  friend class TestHESealExecutable;

  HESealBackend& m_he_seal_backend;
  bool m_is_compiled{false};
  bool m_verbose_all_ops{false};
  std::shared_ptr<Function> m_function;

  bool m_sent_inference_shape{false};
  bool m_client_public_key_set{false};
  bool m_client_eval_key_set{false};

  bool m_server_setup{false};
  size_t m_batch_size;
  size_t m_port;  // Which port the server is hosted at

  // ABY-related members
  std::unique_ptr<aby::ABYServerExecutor> m_aby_executor;

  std::unordered_map<std::shared_ptr<const Node>, stopwatch> m_timer_map;
  std::vector<NodeWrapper> m_wrapped_nodes;

  std::unique_ptr<boost::asio::ip::tcp::acceptor> m_acceptor;

  // Must be shared, since TCPSession uses enable_shared_from_this()
  std::shared_ptr<TCPSession> m_session;
  std::thread m_message_handling_thread;
  boost::asio::io_context m_io_context;

  // (Encrypted) inputs to compiled function
  std::vector<std::shared_ptr<HETensor>> m_client_inputs;
  // (Encrypted) outputs of compiled function
  std::vector<std::shared_ptr<HETensor>> m_client_outputs;

  std::vector<HEType> m_relu_data;
  std::vector<HEType> m_max_pool_data;

  std::set<std::string> m_verbose_ops;

  std::shared_ptr<seal::SEALContext> m_context;

  // To trigger when relu is done
  std::mutex m_relu_mutex;
  std::condition_variable m_relu_cond;
  size_t m_relu_done_count{0};
  std::vector<size_t> m_unknown_relu_idx;

  // To trigger when max_pool is done
  std::mutex m_max_pool_mutex;
  std::condition_variable m_max_pool_cond;
  bool m_max_pool_done{false};

  // To trigger when result message has been written
  std::mutex m_result_mutex;
  std::condition_variable m_result_cond;

  // To trigger when session has started
  std::mutex m_session_mutex;
  std::condition_variable m_session_cond;
  bool m_session_started{false};

  // To trigger when client inputs have been received
  std::mutex m_client_inputs_mutex;
  std::condition_variable m_client_inputs_cond;
  bool m_client_inputs_received{false};

  void generate_calls(const element::Type& type,
                      const NodeWrapper& node_wrapper,
                      const std::vector<std::shared_ptr<HETensor>>& out,
                      const std::vector<std::shared_ptr<HETensor>>& args);

  bool m_stop_const_fold{string_to_bool(std::getenv("STOP_CONST_FOLD"))};
};
}  // namespace ngraph::runtime::he<|MERGE_RESOLUTION|>--- conflicted
+++ resolved
@@ -25,10 +25,7 @@
 #include <thread>
 #include <vector>
 
-<<<<<<< HEAD
 #include "aby/aby_server_executor.hpp"
-=======
->>>>>>> b3899827
 #include "boost/asio.hpp"
 #include "he_op_annotations.hpp"
 #include "he_tensor.hpp"
@@ -42,13 +39,10 @@
 #include "tcp/tcp_message.hpp"
 #include "tcp/tcp_session.hpp"
 
-<<<<<<< HEAD
 namespace ngraph::runtime::aby {
 class ABYServerExecutor;
 }
 
-=======
->>>>>>> b3899827
 namespace ngraph::runtime::he {
 
 /// \brief Class representing a function to execute
@@ -75,14 +69,11 @@
   /// \brief Returns whether or not the client is enabled
   bool enable_client() const { return m_he_seal_backend.enable_client(); }
 
-<<<<<<< HEAD
   /// \brief Returns whether or not the client is enabled with garbled circuits
   bool enable_garbled_circuits() const {
     return m_he_seal_backend.enable_client();
   }
 
-=======
->>>>>>> b3899827
   void update_he_op_annotations();
 
   /// \brief Calls the executable on the given input tensors.
@@ -187,11 +178,7 @@
 
   /// \brief Returns whether or not an Op's verbosity is on or off
   /// \param[in] op Operation to determine verbosity of
-<<<<<<< HEAD
-  bool verbose_op(const Node& op) {
-=======
   bool verbose_op(const op::Op& op) {
->>>>>>> b3899827
     return m_verbose_all_ops ||
            m_verbose_ops.find(to_lower(op.description())) !=
                m_verbose_ops.end();
