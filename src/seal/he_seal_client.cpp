--- conflicted
+++ resolved
@@ -29,9 +29,9 @@
 #include "tcp/tcp_message.hpp"
 
 ngraph::he::HESealClient::HESealClient(const std::string& hostname,
-                                        const size_t port,
-                                        const size_t batch_size,
-                                        const std::vector<float>& inputs)
+                                       const size_t port,
+                                       const size_t batch_size,
+                                       const std::vector<float>& inputs)
     : m_is_done(false), m_batch_size{batch_size}, m_inputs{inputs} {
   boost::asio::io_context io_context;
   tcp::resolver resolver(io_context);
@@ -42,7 +42,7 @@
   };
 
   m_tcp_client = std::make_shared<ngraph::he::TCPClient>(io_context, endpoints,
-                                                          client_callback);
+                                                         client_callback);
 
   io_context.run();
 }
@@ -149,13 +149,8 @@
       concat_cipher_stream << cipher_streams[data_idx].str();
     }
 
-<<<<<<< HEAD
-    auto execute_message = TCPMessage(runtime::he::MessageType::execute,
-                                      parameter_size, concat_cipher_stream);
-=======
     auto execute_message = TCPMessage(ngraph::he::MessageType::execute,
                                       parameter_size, cipher_stream);
->>>>>>> ea180919
     std::cout << "Sending execute message with " << parameter_size
               << " ciphertexts" << std::endl;
 
@@ -263,7 +258,8 @@
     size_t element_size = message.element_size();
 
     std::vector<std::vector<double>> input_cipher_values(
-        m_batch_size * complex_scale_factor,std::vector<double>(cipher_count, 0));
+        m_batch_size * complex_scale_factor,
+        std::vector<double>(cipher_count, 0));
 
     std::vector<double> max_values(m_batch_size * complex_scale_factor,
                                    std::numeric_limits<double>::lowest());
@@ -324,7 +320,7 @@
     size_t element_size = message.element_size();
 
     std::vector<std::vector<double>> input_cipher_values(
-        cipher_count,std::vector<double>(m_batch_size, 0));
+        cipher_count, std::vector<double>(m_batch_size, 0));
 
     std::vector<double> min_values(m_batch_size,
                                    std::numeric_limits<double>::max());
@@ -359,7 +355,7 @@
       for (size_t batch_idx = 0; batch_idx < m_batch_size; ++batch_idx) {
         min_values[batch_idx] =
             std::min(input_cipher_values[cipher_idx][batch_idx],
-                input_cipher_values[cipher_idx + 1][batch_idx]);
+                     input_cipher_values[cipher_idx + 1][batch_idx]);
       }
       // Encrypt minimum values
       seal::Ciphertext cipher_minimum;
@@ -386,9 +382,7 @@
 
 bool ngraph::he::HESealClient::is_done() { return m_is_done; }
 
-std::vector<float> ngraph::he::HESealClient::get_results() {
-  return m_results;
-}
+std::vector<float> ngraph::he::HESealClient::get_results() { return m_results; }
 
 void ngraph::he::HESealClient::close_connection() {
   std::cout << "Closing connection" << std::endl;
