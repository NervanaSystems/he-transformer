//*****************************************************************************
// Copyright 2018-2019 Intel Corporation
//
// Licensed under the Apache License, Version 2.0 (the "License");
// you may not use this file except in compliance with the License.
// You may obtain a copy of the License at
//
//     http://www.apache.org/licenses/LICENSE-2.0
//
// Unless required by applicable law or agreed to in writing, software
// distributed under the License is distributed on an "AS IS" BASIS,
// WITHOUT WARRANTIES OR CONDITIONS OF ANY KIND, either express or implied.
// See the License for the specific language governing permissions and
// limitations under the License.
//*****************************************************************************

#include "seal/he_seal_client.hpp"

#include <algorithm>
#include <boost/asio.hpp>
#include <functional>
#include <iostream>
#include <memory>
#include <numeric>
#include <string>
#include <vector>

#include "logging/ngraph_he_log.hpp"
#include "ngraph/log.hpp"
#include "nlohmann/json.hpp"
#include "seal/kernel/bounded_relu_seal.hpp"
#include "seal/kernel/max_pool_seal.hpp"
#include "seal/kernel/relu_seal.hpp"
#include "seal/seal.h"
#include "seal/seal_ciphertext_wrapper.hpp"
#include "seal/seal_util.hpp"
#include "tcp/tcp_client.hpp"
#include "tcp/tcp_message.hpp"

using json = nlohmann::json;

namespace ngraph::he {

HESealClient::HESealClient(const std::string& hostname, const size_t port,
                           const size_t batch_size,
                           const HETensorConfigMap<double>& inputs)
    : m_batch_size{batch_size}, m_input_config{inputs} {
  NGRAPH_HE_LOG(5) << "Creating HESealClient from config";
  NGRAPH_CHECK(m_input_config.size() == 1,
               "Client supports only one input parameter");

  for (const auto& elem : inputs) {
    NGRAPH_HE_LOG(1) << "Client input tensor: " << elem.first;
  }

  boost::asio::io_context io_context;
  boost::asio::ip::tcp::resolver resolver(io_context);
  auto endpoints = resolver.resolve(hostname, std::to_string(port));
  auto client_callback = [this](const TCPMessage& message) {
    return handle_message(message);
  };
  m_tcp_client =
      std::make_unique<TCPClient>(io_context, endpoints, client_callback);
  io_context.run();
}

HESealClient::HESealClient(const std::string& hostname, const size_t port,
                           const size_t batch_size,
                           const HETensorConfigMap<float>& inputs)
    : HESealClient(hostname, port, batch_size,
                   map_to_double_map<float>(inputs)) {}

HESealClient::HESealClient(const std::string& hostname, const size_t port,
                           const size_t batch_size,
                           const HETensorConfigMap<int64_t>& inputs)
    : HESealClient(hostname, port, batch_size,
                   map_to_double_map<int64_t>(inputs)) {}

void HESealClient::set_seal_context() {
  NGRAPH_HE_LOG(5) << "Client setting seal context";
  auto seal_sec_level =
      seal_security_level(m_encryption_params.security_level());

  m_context = seal::SEALContext::Create(
      m_encryption_params.seal_encryption_parameters(), true, seal_sec_level);

  print_encryption_parameters(m_encryption_params, *m_context);

  m_keygen = std::make_shared<seal::KeyGenerator>(m_context);
  m_relin_keys = std::make_shared<seal::RelinKeys>(m_keygen->relin_keys());
  m_public_key = std::make_shared<seal::PublicKey>(m_keygen->public_key());
  m_secret_key = std::make_shared<seal::SecretKey>(m_keygen->secret_key());
  m_encryptor = std::make_shared<seal::Encryptor>(m_context, *m_public_key);
  m_decryptor = std::make_shared<seal::Decryptor>(m_context, *m_secret_key);
  m_evaluator = std::make_shared<seal::Evaluator>(m_context);
  m_ckks_encoder = std::make_shared<seal::CKKSEncoder>(m_context);
}

void HESealClient::init_aby_executor() {
  NGRAPH_INFO << "Initializing ABY executor";
  if (m_aby_executor == nullptr) {
    m_aby_executor = std::make_unique<aby::ABYClientExecutor>(
        std::string("yao"), *this, m_hostname);
  }
}

void HESealClient::send_public_and_relin_keys() {
  pb::TCPMessage message;
  message.set_type(pb::TCPMessage_Type_RESPONSE);

  // Set public key
  std::stringstream pk_stream;
  m_public_key->save(pk_stream);
  pb::PublicKey public_key;
  public_key.set_public_key(pk_stream.str());
  *message.mutable_public_key() = public_key;

  // Set relinearization keys
  std::stringstream evk_stream;
  m_relin_keys->save(evk_stream);
  pb::EvaluationKey eval_key;
  eval_key.set_eval_key(evk_stream.str());
  *message.mutable_eval_key() = eval_key;

  write_message(TCPMessage(std::move(message)));
}

void HESealClient::handle_encryption_parameters_response(
    const pb::TCPMessage& message) {
  NGRAPH_CHECK(message.has_encryption_parameters(),
               "message does not have encryption_parameters");

  const std::string& enc_parms_str =
      message.encryption_parameters().encryption_parameters();
  std::stringstream param_stream(enc_parms_str);

  NGRAPH_HE_LOG(3) << "Client loading encryption parameters from stream size "
                   << enc_parms_str.size();
  m_encryption_params = HESealEncryptionParameters::load(param_stream);

  set_seal_context();
  send_public_and_relin_keys();
}

void HESealClient::handle_inference_request(const pb::TCPMessage& message) {
  NGRAPH_HE_LOG(3) << "Client handling inference request";

  // Note: the message tensors are used to store the inference shapes.
  NGRAPH_CHECK(message.he_tensors_size() > 0,
               "Proto msg doesn't have any cipher tensors");

  NGRAPH_CHECK(message.he_tensors_size() == 1,
               "Only support 1 encrypted parameter from client");

  NGRAPH_CHECK(m_input_config.size() == 1,
               "Client supports only input parameter");

  const auto& proto_tensor = message.he_tensors(0);
  auto& proto_name = proto_tensor.name();
  auto proto_shape = proto_tensor.shape();
  Shape shape{proto_shape.begin(), proto_shape.end()};

  NGRAPH_HE_LOG(5) << "Inference request tensor has name " << proto_name;

  bool encrypt_tensor = true;
  auto input_proto = m_input_config.find(proto_name);
  NGRAPH_CHECK(input_proto != m_input_config.end(), "Tensor name ", proto_name,
               " not found");

  auto& [input_config, input_data] = input_proto->second;
  if (input_config == "encrypt") {
    encrypt_tensor = true;
  } else if (input_config == "plain") {
    encrypt_tensor = false;
  } else {
    NGRAPH_WARN << "Unknown configuration " << input_config;
  }

  NGRAPH_HE_LOG(5) << "Client received inference request with name "
                   << proto_name << ", " << shape << ", to be "
                   << (encrypt_tensor ? "encrypted" : "plaintext");

  NGRAPH_HE_LOG(5) << "Client batch size " << m_batch_size;
  NGRAPH_HE_LOG(5) << "m_input_config.size() " << m_input_config.size();
  if (complex_packing()) {
    NGRAPH_HE_LOG(5) << "Client complex packing";
  }

  size_t parameter_size = ngraph::shape_size(HETensor::pack_shape(shape));
  NGRAPH_HE_LOG(5) << "Client parameter_size " << parameter_size;

  if (input_data.size() > parameter_size * m_batch_size) {
    NGRAPH_HE_LOG(5) << "m_input_config.size() " << m_input_config.size()
                     << " > paramter_size ( " << parameter_size
                     << ") * m_batch_size (" << m_batch_size << ")";
  }

  HETensor::unpack_shape(shape, m_batch_size);
  auto element_type = element::f64;

  auto he_tensor = HETensor(
      element_type, shape, proto_tensor.packed(),
      m_encryption_params.complex_packing(), encrypt_tensor, *m_ckks_encoder,
      m_context, *m_encryptor, *m_decryptor, m_encryption_params, proto_name);

  size_t num_bytes = parameter_size * sizeof(double) * m_batch_size;
  NGRAPH_HE_LOG(3) << "Writing to tensor";
  he_tensor.write(input_data.data(), num_bytes);

  std::vector<pb::HETensor> tensor_protos;
  NGRAPH_HE_LOG(3) << "Writing to protos";
  he_tensor.write_to_protos(tensor_protos);
  for (const auto& tensor_proto : tensor_protos) {
    pb::TCPMessage inputs_msg;
    inputs_msg.set_type(pb::TCPMessage_Type_REQUEST);
    *inputs_msg.add_he_tensors() = tensor_proto;

    auto param_shape = inputs_msg.he_tensors(0).shape();
    NGRAPH_HE_LOG(3) << "Client sending encrypted input with shape "
                     << Shape{param_shape.begin(), param_shape.end()};
    write_message(TCPMessage(std::move(inputs_msg)));
  }
}

void HESealClient::handle_result(const pb::TCPMessage& message) {
  NGRAPH_HE_LOG(3) << "Client handling result";

  NGRAPH_CHECK(message.he_tensors_size() > 0,
               "Client received result with no tensors");
  NGRAPH_CHECK(message.he_tensors_size() == 1,
               "Client supports only results with one tensor");

  const auto& proto_tensor = message.he_tensors(0);

  if (m_result_tensor == nullptr) {
    m_result_tensor = HETensor::load_from_proto_tensor(
        proto_tensor, *m_ckks_encoder, m_context, *m_encryptor, *m_decryptor,
        m_encryption_params);
  } else {
    HETensor::load_from_proto_tensor(m_result_tensor, proto_tensor, m_context);
  }

  if (m_result_tensor->done_loading()) {
    size_t data_size = m_result_tensor->data().size();
    m_results.resize(data_size * m_result_tensor->get_batch_size());
    size_t num_bytes =
        m_results.size() * m_result_tensor->get_element_type().size();
    m_result_tensor->read(m_results.data(), num_bytes);
    close_connection();
  }
}

void HESealClient::handle_relu_request(pb::TCPMessage&& message) {
  NGRAPH_HE_LOG(3) << "Client handling relu request";

  NGRAPH_CHECK(message.has_function(), "Proto message doesn't have function");
  NGRAPH_CHECK(message.he_tensors_size() > 0,
               "Client received result with no tensors");
  NGRAPH_CHECK(message.he_tensors_size() == 1,
               "Client supports only relu requests with one tensor");

<<<<<<< HEAD
  message.set_type(proto::TCPMessage_Type_RESPONSE);
  const std::string& function = proto_msg.function().function();
=======
  message.set_type(pb::TCPMessage_Type_RESPONSE);
>>>>>>> 39cc1855

  pb::HETensor* proto_tensor = message.mutable_he_tensors(0);
  auto he_tensor = HETensor::load_from_proto_tensor(
      *proto_tensor, *m_ckks_encoder, m_context, *m_encryptor, *m_decryptor,
      m_encryption_params);

  bool enable_gc = string_to_bool(std::string(js.at("enable_gc")));
  NGRAPH_INFO << "Client relu with gc? " << enable_gc;

  if (enable_gc) {
    NGRAPH_HE_LOG(3) << "Client relu with GC";

    init_aby_executor();

    m_aby_executor->prepare_aby_circuit(function, he_tensor);
    m_aby_executor->run_aby_circuit(function, he_tensor);
    NGRAPH_INFO << "Client done running aby circuit";

  } else {
    size_t result_count = proto_tensor->data_size();
#pragma omp parallel for
    for (size_t result_idx = 0; result_idx < result_count; ++result_idx) {
      scalar_relu_seal(he_tensor->data(result_idx), he_tensor->data(result_idx),
                       m_context->first_parms_id(), scale(), *m_ckks_encoder,
                       *m_encryptor, *m_decryptor);
    }
  }

  std::vector<pb::HETensor> proto_output_tensors;
  he_tensor->write_to_protos(proto_output_tensors);

  NGRAPH_CHECK(proto_output_tensors.size() == 1,
               "Only support single-output tensors");
  *proto_tensor = proto_output_tensors[0];

  write_message(TCPMessage(std::move(message)));
}

void HESealClient::handle_bounded_relu_request(pb::TCPMessage&& message) {
  NGRAPH_HE_LOG(3) << "Client handling bounded relu request";

  NGRAPH_CHECK(message.has_function(), "Proto message doesn't have function");
  NGRAPH_CHECK(message.he_tensors_size() > 0,
               "Client received result with no tensors");
  NGRAPH_CHECK(message.he_tensors_size() == 1,
               "Client supports only relu requests with one tensor");

  const std::string& function = message.function().function();
  json js = json::parse(function);
  double bound = js.at("bound");

  message.set_type(pb::TCPMessage_Type_RESPONSE);

  pb::HETensor* proto_tensor = message.mutable_he_tensors(0);
  auto he_tensor = HETensor::load_from_proto_tensor(
      *proto_tensor, *m_ckks_encoder, m_context, *m_encryptor, *m_decryptor,
      m_encryption_params);

  bool enable_gc = string_to_bool(std::string(js.at("enable_gc")));

  if (enable_gc) {
    NGRAPH_HE_LOG(3) << "Client bounded relu with GC";
    init_aby_executor();

    m_aby_executor->prepare_aby_circuit(function, he_tensor);
    m_aby_executor->run_aby_circuit(function, he_tensor);
    NGRAPH_INFO << "Client done running aby circuit";

  } else {
    size_t result_count = proto_tensor->data_size();
#pragma omp parallel for
    for (size_t result_idx = 0; result_idx < result_count; ++result_idx) {
      scalar_bounded_relu_seal(he_tensor->data(result_idx),
                               he_tensor->data(result_idx), bound,
                               m_context->first_parms_id(), scale(),
                               *m_ckks_encoder, *m_encryptor, *m_decryptor);
    }
  }
  std::vector<pb::HETensor> proto_output_tensors;
  he_tensor->write_to_protos(proto_output_tensors);
  NGRAPH_CHECK(proto_output_tensors.size() == 1,
               "Only support single-output tensors");
  *proto_tensor = proto_output_tensors[0];

  write_message(TCPMessage(std::move(message)));
}

void HESealClient::handle_max_pool_request(pb::TCPMessage&& message) {
  NGRAPH_HE_LOG(3) << "Client handling maxpool request";

  NGRAPH_CHECK(message.has_function(), "Proto message doesn't have function ");
  NGRAPH_CHECK(message.he_tensors_size() > 0,
               " Client received result with no tensors ");
  NGRAPH_CHECK(message.he_tensors_size() == 1,
               "Client supports only max pool requests with one tensor");

  pb::HETensor* proto_tensor = message.mutable_he_tensors(0);
  size_t cipher_count = proto_tensor->data_size();

  std::vector<HEType> max_pool_ciphers(
      cipher_count, HEType(HEPlaintext(m_batch_size), false));
  std::vector<HEType> post_max_pool_ciphers(
      {HEType(HEPlaintext(m_batch_size), false)});

  auto he_tensor = HETensor::load_from_proto_tensor(
      *proto_tensor, *m_ckks_encoder, m_context, *m_encryptor, *m_decryptor,
      m_encryption_params);

  // We currently just support max_pool with single output
  auto post_max_he_tensor =
      HETensor(he_tensor->get_element_type(), Shape{m_batch_size, 1},
               he_tensor->is_packed(), complex_packing(), true, *m_ckks_encoder,
               m_context, *m_encryptor, *m_decryptor, m_encryption_params);

  max_pool_seal(he_tensor->data(), post_max_he_tensor.data(),
                Shape{1, 1, cipher_count}, Shape{1, 1, 1}, Shape{cipher_count},
                Strides{1}, Shape{0}, Shape{0}, m_context->first_parms_id(),
                scale(), *m_ckks_encoder, *m_encryptor, *m_decryptor);

  message.set_type(pb::TCPMessage_Type_RESPONSE);
  message.clear_he_tensors();

  std::vector<pb::HETensor> proto_output_tensors;
  post_max_he_tensor.write_to_protos(proto_output_tensors);
  NGRAPH_CHECK(proto_output_tensors.size() == 1,
               "Only support single-output tensors");

  *message.add_he_tensors() = proto_output_tensors[0];
  TCPMessage max_pool_result_msg(std::move(message));
  write_message(std::move(max_pool_result_msg));
}

void HESealClient::handle_message(const TCPMessage& message) {
  NGRAPH_HE_LOG(3) << "Client handling message";

  std::shared_ptr<pb::TCPMessage> proto_msg = message.proto_message();

#pragma clang diagnostic push
#pragma clang diagnostic ignored "-Wswitch-enum"
  switch (proto_msg->type()) {
    case pb::TCPMessage_Type_RESPONSE: {
      if (proto_msg->has_encryption_parameters()) {
        handle_encryption_parameters_response(*proto_msg);
      } else if (proto_msg->he_tensors_size() > 0) {
        handle_result(*proto_msg);
      } else {
        NGRAPH_CHECK(false, "Unknown RESPONSE type");
      }
      break;
    }
    case pb::TCPMessage_Type_REQUEST: {
      if (proto_msg->has_function()) {
        const std::string& function = proto_msg->function().function();
        json js = json::parse(function);
        auto name = js.at("function");

        if (name == "Parameter") {
          handle_inference_request(*proto_msg);
        } else if (name == "Relu") {
          handle_relu_request(std::move(*proto_msg));
        } else if (name == "BoundedRelu") {
          handle_bounded_relu_request(std::move(*proto_msg));
        } else if (name == "MaxPool") {
          handle_max_pool_request(std::move(*proto_msg));
        } else {
          NGRAPH_HE_LOG(5) << "Unknown name " << name;
        }
      } else {
        NGRAPH_CHECK(false, "Unknown REQUEST type");
      }
      break;
    }
    case pb::TCPMessage_Type_UNKNOWN:
    default:
      NGRAPH_CHECK(false, "Unknonwn TCPMessage type");
  }
#pragma clang diagnostic pop
}

std::vector<double> HESealClient::get_results() {
  NGRAPH_INFO << "Client waiting for results";

  std::unique_lock<std::mutex> mlock(m_is_done_mutex);
  m_is_done_cond.wait(mlock, [this]() { return this->is_done(); });
  return m_results;
}

void HESealClient::close_connection() {
  NGRAPH_HE_LOG(5) << "Closing connection";
  m_tcp_client->close();

  std::lock_guard<std::mutex> guard(m_is_done_mutex);
  m_is_done = true;
  m_is_done_cond.notify_all();
}

}  // namespace ngraph::he<|MERGE_RESOLUTION|>--- conflicted
+++ resolved
@@ -259,12 +259,7 @@
   NGRAPH_CHECK(message.he_tensors_size() == 1,
                "Client supports only relu requests with one tensor");
 
-<<<<<<< HEAD
-  message.set_type(proto::TCPMessage_Type_RESPONSE);
-  const std::string& function = proto_msg.function().function();
-=======
   message.set_type(pb::TCPMessage_Type_RESPONSE);
->>>>>>> 39cc1855
 
   pb::HETensor* proto_tensor = message.mutable_he_tensors(0);
   auto he_tensor = HETensor::load_from_proto_tensor(
