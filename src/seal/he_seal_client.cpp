//*****************************************************************************
// Copyright 2018-2019 Intel Corporation
//
// Licensed under the Apache License, Version 2.0 (the "License");
// you may not use this file except in compliance with the License.
// You may obtain a copy of the License at
//
//     http://www.apache.org/licenses/LICENSE-2.0
//
// Unless required by applicable law or agreed to in writing, software
// distributed under the License is distributed on an "AS IS" BASIS,
// WITHOUT WARRANTIES OR CONDITIONS OF ANY KIND, either express or implied.
// See the License for the specific language governing permissions and
// limitations under the License.
//*****************************************************************************

#include "seal/he_seal_client.hpp"

#include <algorithm>
#include <boost/asio.hpp>
#include <functional>
#include <iostream>
#include <memory>
#include <numeric>
#include <string>
#include <vector>

#include "logging/ngraph_he_log.hpp"
#include "ngraph/log.hpp"
#include "nlohmann/json.hpp"
#include "seal/kernel/bounded_relu_seal.hpp"
#include "seal/kernel/max_pool_seal.hpp"
#include "seal/kernel/relu_seal.hpp"
#include "seal/seal.h"
#include "seal/seal_ciphertext_wrapper.hpp"
#include "seal/seal_util.hpp"
#include "tcp/tcp_client.hpp"
#include "tcp/tcp_message.hpp"

using json = nlohmann::json;

namespace ngraph {
namespace he {

HESealClient::HESealClient(const std::string& hostname, const size_t port,
                           const size_t batch_size,
                           const HETensorConfigMap<double>& inputs)
<<<<<<< HEAD
    : m_hostname(hostname),
      m_batch_size{batch_size},
      m_is_done{false},
      m_input_config{inputs} {
=======
    : m_batch_size{batch_size}, m_input_config{inputs} {
>>>>>>> 2210c4c5
  NGRAPH_HE_LOG(5) << "Creating HESealClient from config";
  NGRAPH_CHECK(m_input_config.size() == 1,
               "Client supports only one input parameter");

  for (const auto& elem : inputs) {
    NGRAPH_HE_LOG(1) << "Client input tensor: " << elem.first;
  }

  boost::asio::io_context io_context;
  tcp::resolver resolver(io_context);
  auto endpoints = resolver.resolve(hostname, std::to_string(port));
  auto client_callback = [this](const TCPMessage& message) {
    return handle_message(message);
  };
  m_tcp_client =
      std::make_unique<TCPClient>(io_context, endpoints, client_callback);
  io_context.run();
}

HESealClient::HESealClient(const std::string& hostname, const size_t port,
                           const size_t batch_size,
                           const HETensorConfigMap<float>& inputs)
    : HESealClient(hostname, port, batch_size,
                   map_to_double_map<float>(inputs)) {}

HESealClient::HESealClient(const std::string& hostname, const size_t port,
                           const size_t batch_size,
                           const HETensorConfigMap<int64_t>& inputs)
    : HESealClient(hostname, port, batch_size,
                   map_to_double_map<int64_t>(inputs)) {}

void HESealClient::set_seal_context() {
  NGRAPH_HE_LOG(5) << "Client setting seal context";
  auto seal_sec_level =
      seal_security_level(m_encryption_params.security_level());

  m_context = seal::SEALContext::Create(
      m_encryption_params.seal_encryption_parameters(), true, seal_sec_level);

  print_encryption_parameters(m_encryption_params, *m_context);

  m_keygen = std::make_shared<seal::KeyGenerator>(m_context);
  m_relin_keys = std::make_shared<seal::RelinKeys>(m_keygen->relin_keys());
  m_public_key = std::make_shared<seal::PublicKey>(m_keygen->public_key());
  m_secret_key = std::make_shared<seal::SecretKey>(m_keygen->secret_key());
  m_encryptor = std::make_shared<seal::Encryptor>(m_context, *m_public_key);
  m_decryptor = std::make_shared<seal::Decryptor>(m_context, *m_secret_key);
  m_evaluator = std::make_shared<seal::Evaluator>(m_context);
  m_ckks_encoder = std::make_shared<seal::CKKSEncoder>(m_context);
}

void HESealClient::init_aby_executor() {
  NGRAPH_INFO << "Initializing ABY executor";
  if (m_aby_executor == nullptr) {
    m_aby_executor = std::make_unique<aby::ABYClientExecutor>(
        std::string("yao"), *this, m_hostname);
  }
}

void HESealClient::send_public_and_relin_keys() {
  proto::TCPMessage message;
  message.set_type(proto::TCPMessage_Type_RESPONSE);

  // Set public key
  std::stringstream pk_stream;
  m_public_key->save(pk_stream);
  proto::PublicKey public_key;
  public_key.set_public_key(pk_stream.str());
  *message.mutable_public_key() = public_key;

  // Set relinearization keys
  std::stringstream evk_stream;
  m_relin_keys->save(evk_stream);
  proto::EvaluationKey eval_key;
  eval_key.set_eval_key(evk_stream.str());
  *message.mutable_eval_key() = eval_key;

  write_message(std::move(message));
}

void HESealClient::handle_encryption_parameters_response(
    const proto::TCPMessage& message) {
  NGRAPH_CHECK(message.has_encryption_parameters(),
               "message does not have encryption_parameters");

  const std::string& enc_parms_str =
      message.encryption_parameters().encryption_parameters();
  std::stringstream param_stream(enc_parms_str);

  NGRAPH_HE_LOG(3) << "Client loading encryption parameters from stream size "
                   << enc_parms_str.size();
  m_encryption_params = HESealEncryptionParameters::load(param_stream);

  set_seal_context();
  send_public_and_relin_keys();
}

void HESealClient::handle_inference_request(const proto::TCPMessage& message) {
  NGRAPH_HE_LOG(3) << "Client handling inference request";

  // Note: the message tensors are used to store the inference shapes.
  NGRAPH_CHECK(message.he_tensors_size() > 0,
               "Proto msg doesn't have any cipher tensors");

  NGRAPH_CHECK(message.he_tensors_size() == 1,
               "Only support 1 encrypted parameter from client");

  NGRAPH_CHECK(m_input_config.size() == 1,
               "Client supports only input parameter");

  const auto& proto_tensor = message.he_tensors(0);
  auto& proto_name = proto_tensor.name();
  auto proto_shape = proto_tensor.shape();
  Shape shape{proto_shape.begin(), proto_shape.end()};

  NGRAPH_HE_LOG(5) << "Inference request tensor has name " << proto_name;

  bool encrypt_tensor = true;
  auto input_proto = m_input_config.find(proto_name);
  NGRAPH_CHECK(input_proto != m_input_config.end(), "Tensor name ", proto_name,
               " not found");

  auto& [input_config, input_data] = input_proto->second;
  if (input_config == "encrypt") {
    encrypt_tensor = true;
  } else if (input_config == "plain") {
    encrypt_tensor = false;
  } else {
    NGRAPH_WARN << "Unknown configuration " << input_config;
  }

  NGRAPH_HE_LOG(5) << "Client received inference request with name "
                   << proto_name << ", " << shape << ", to be "
                   << (encrypt_tensor ? "encrypted" : "plaintext");

  NGRAPH_HE_LOG(5) << "Client batch size " << m_batch_size;
  NGRAPH_HE_LOG(5) << "m_input_config.size() " << m_input_config.size();
  if (complex_packing()) {
    NGRAPH_HE_LOG(5) << "Client complex packing";
  }

  size_t parameter_size = ngraph::shape_size(HETensor::pack_shape(shape));
  NGRAPH_HE_LOG(5) << "Client parameter_size " << parameter_size;

  if (input_data.size() > parameter_size * m_batch_size) {
    NGRAPH_HE_LOG(5) << "m_input_config.size() " << m_input_config.size()
                     << " > paramter_size ( " << parameter_size
                     << ") * m_batch_size (" << m_batch_size << ")";
  }

  HETensor::unpack_shape(shape, m_batch_size);
  auto element_type = element::f64;

  auto he_tensor = HETensor(
      element_type, shape, proto_tensor.packed(),
      m_encryption_params.complex_packing(), encrypt_tensor, *m_ckks_encoder,
      m_context, *m_encryptor, *m_decryptor, m_encryption_params, proto_name);

  size_t num_bytes = parameter_size * sizeof(double) * m_batch_size;
  NGRAPH_HE_LOG(3) << "Writing to tensor";
  he_tensor.write(input_data.data(), num_bytes);

  std::vector<proto::HETensor> tensor_protos;
  NGRAPH_HE_LOG(3) << "Writing to protos";
  he_tensor.write_to_protos(tensor_protos);
  for (const auto& tensor_proto : tensor_protos) {
    proto::TCPMessage inputs_msg;
    inputs_msg.set_type(proto::TCPMessage_Type_REQUEST);
    *inputs_msg.add_he_tensors() = tensor_proto;

    auto param_shape = inputs_msg.he_tensors(0).shape();
    NGRAPH_HE_LOG(3) << "Client sending encrypted input with shape "
                     << Shape{param_shape.begin(), param_shape.end()};
    write_message(std::move(inputs_msg));
  }
}

void HESealClient::handle_result(const proto::TCPMessage& message) {
  NGRAPH_HE_LOG(3) << "Client handling result";

  NGRAPH_CHECK(message.he_tensors_size() > 0,
               "Client received result with no tensors");
  NGRAPH_CHECK(message.he_tensors_size() == 1,
               "Client supports only results with one tensor");

  const auto& proto_tensor = message.he_tensors(0);

  if (m_result_tensor == nullptr) {
    m_result_tensor = HETensor::load_from_proto_tensor(
        proto_tensor, *m_ckks_encoder, m_context, *m_encryptor, *m_decryptor,
        m_encryption_params);
  } else {
    HETensor::load_from_proto_tensor(m_result_tensor, proto_tensor, m_context);
  }

  if (m_result_tensor->done_loading()) {
    size_t data_size = m_result_tensor->data().size();
    m_results.resize(data_size * m_result_tensor->get_batch_size());
    size_t num_bytes =
        m_results.size() * m_result_tensor->get_element_type().size();
    m_result_tensor->read(m_results.data(), num_bytes);
    close_connection();
  }
}

void HESealClient::handle_relu_request(proto::TCPMessage&& message) {
  NGRAPH_HE_LOG(3) << "Client handling relu request";

<<<<<<< HEAD
  NGRAPH_CHECK(proto_msg.has_function(), "Proto message doesn't have function");

  const std::string& function = proto_msg.function().function();
  NGRAPH_INFO << "function " << function;
  json js = json::parse(function);

  bool enable_gc = string_to_bool(std::string(js.at("enable_gc")));
  NGRAPH_INFO << "Client relu with gc? " << enable_gc;

  NGRAPH_CHECK(proto_msg.he_tensors_size() > 0,
=======
  NGRAPH_CHECK(message.has_function(), "Proto message doesn't have function");
  NGRAPH_CHECK(message.he_tensors_size() > 0,
>>>>>>> 2210c4c5
               "Client received result with no tensors");
  NGRAPH_CHECK(message.he_tensors_size() == 1,
               "Client supports only relu requests with one tensor");

  message.set_type(proto::TCPMessage_Type_RESPONSE);

  proto::HETensor* proto_tensor = message.mutable_he_tensors(0);
  auto he_tensor = HETensor::load_from_proto_tensor(
      *proto_tensor, *m_ckks_encoder, m_context, *m_encryptor, *m_decryptor,
      m_encryption_params);

<<<<<<< HEAD
  if (enable_gc) {
    NGRAPH_HE_LOG(3) << "Client relu with GC";

    init_aby_executor();

    m_aby_executor->prepare_aby_circuit(function, he_tensor);
    m_aby_executor->run_aby_circuit(function, he_tensor);
    NGRAPH_INFO << "Client done running aby circuit";

  } else {
    size_t result_count = proto_tensor->data_size();
    for (size_t result_idx = 0; result_idx < result_count; ++result_idx) {
      scalar_relu_seal(he_tensor->data(result_idx), he_tensor->data(result_idx),
                       m_context->first_parms_id(), scale(), *m_ckks_encoder,
                       *m_encryptor, *m_decryptor);
    }
=======
#pragma omp parallel for
  for (size_t result_idx = 0; result_idx < proto_tensor->data_size();
       ++result_idx) {
    scalar_relu_seal(he_tensor->data(result_idx), he_tensor->data(result_idx),
                     m_context->first_parms_id(), scale(), *m_ckks_encoder,
                     *m_encryptor, *m_decryptor);
>>>>>>> 2210c4c5
  }

  std::vector<proto::HETensor> proto_output_tensors;
  he_tensor->write_to_protos(proto_output_tensors);

  NGRAPH_CHECK(proto_output_tensors.size() == 1,
               "Only support single-output tensors");
  *proto_tensor = proto_output_tensors[0];

  write_message(std::move(message));
}

void HESealClient::handle_bounded_relu_request(proto::TCPMessage&& message) {
  NGRAPH_HE_LOG(3) << "Client handling bounded relu request";

  NGRAPH_CHECK(message.has_function(), "Proto message doesn't have function");
  NGRAPH_CHECK(message.he_tensors_size() > 0,
               "Client received result with no tensors");
  NGRAPH_CHECK(message.he_tensors_size() == 1,
               "Client supports only relu requests with one tensor");

  const std::string& function = message.function().function();
  json js = json::parse(function);
  double bound = js.at("bound");

  message.set_type(proto::TCPMessage_Type_RESPONSE);

  proto::HETensor* proto_tensor = message.mutable_he_tensors(0);
  auto he_tensor = HETensor::load_from_proto_tensor(
      *proto_tensor, *m_ckks_encoder, m_context, *m_encryptor, *m_decryptor,
      m_encryption_params);

<<<<<<< HEAD
  bool enable_gc = string_to_bool(std::string(js.at("enable_gc")));

  if (enable_gc) {
    NGRAPH_HE_LOG(3) << "Client bounded relu with GC";
    init_aby_executor();

    m_aby_executor->prepare_aby_circuit(function, he_tensor);
    m_aby_executor->run_aby_circuit(function, he_tensor);
    NGRAPH_INFO << "Client done running aby circuit";

  } else {
    size_t result_count = proto_tensor->data_size();
    for (size_t result_idx = 0; result_idx < result_count; ++result_idx) {
      scalar_bounded_relu_seal(he_tensor->data(result_idx),
                               he_tensor->data(result_idx), bound,
                               m_context->first_parms_id(), scale(),
                               *m_ckks_encoder, *m_encryptor, *m_decryptor);
    }
=======
#pragma omp parallel for
  for (size_t result_idx = 0; result_idx < proto_tensor->data_size();
       ++result_idx) {
    scalar_bounded_relu_seal(he_tensor->data(result_idx),
                             he_tensor->data(result_idx), bound,
                             m_context->first_parms_id(), scale(),
                             *m_ckks_encoder, *m_encryptor, *m_decryptor);
>>>>>>> 2210c4c5
  }
  std::vector<proto::HETensor> proto_output_tensors;
  he_tensor->write_to_protos(proto_output_tensors);
  NGRAPH_CHECK(proto_output_tensors.size() == 1,
               "Only support single-output tensors");
  *proto_tensor = proto_output_tensors[0];

  write_message(std::move(message));
}

void HESealClient::handle_max_pool_request(proto::TCPMessage&& message) {
  NGRAPH_HE_LOG(3) << "Client handling maxpool request";

  NGRAPH_CHECK(message.has_function(), "Proto message doesn't have function ");
  NGRAPH_CHECK(message.he_tensors_size() > 0,
               " Client received result with no tensors ");
  NGRAPH_CHECK(message.he_tensors_size() == 1,
               "Client supports only max pool requests with one tensor");

  proto::HETensor* proto_tensor = message.mutable_he_tensors(0);
  size_t cipher_count = proto_tensor->data_size();

  std::vector<HEType> max_pool_ciphers(
      cipher_count, HEType(HEPlaintext(m_batch_size), false));
  std::vector<HEType> post_max_pool_ciphers(
      {HEType(HEPlaintext(m_batch_size), false)});

  auto he_tensor = HETensor::load_from_proto_tensor(
      *proto_tensor, *m_ckks_encoder, m_context, *m_encryptor, *m_decryptor,
      m_encryption_params);

  // We currently just support max_pool with single output
  auto post_max_he_tensor =
      HETensor(he_tensor->get_element_type(), Shape{m_batch_size, 1},
               he_tensor->is_packed(), complex_packing(), true, *m_ckks_encoder,
               m_context, *m_encryptor, *m_decryptor, m_encryption_params);

  max_pool_seal(he_tensor->data(), post_max_he_tensor.data(),
                Shape{1, 1, cipher_count}, Shape{1, 1, 1}, Shape{cipher_count},
                Strides{1}, Shape{0}, Shape{0}, m_context->first_parms_id(),
                scale(), *m_ckks_encoder, *m_encryptor, *m_decryptor);

  message.set_type(proto::TCPMessage_Type_RESPONSE);
  message.clear_he_tensors();

  std::vector<proto::HETensor> proto_output_tensors;
  post_max_he_tensor.write_to_protos(proto_output_tensors);
  NGRAPH_CHECK(proto_output_tensors.size() == 1,
               "Only support single-output tensors");

  *message.add_he_tensors() = proto_output_tensors[0];
  TCPMessage max_pool_result_msg(std::move(message));
  write_message(std::move(max_pool_result_msg));
}

void HESealClient::handle_message(const TCPMessage& message) {
  NGRAPH_HE_LOG(3) << "Client handling message";

  std::shared_ptr<proto::TCPMessage> proto_msg = message.proto_message();

#pragma clang diagnostic push
#pragma clang diagnostic ignored "-Wswitch-enum"
  switch (proto_msg->type()) {
    case proto::TCPMessage_Type_RESPONSE: {
      if (proto_msg->has_encryption_parameters()) {
        handle_encryption_parameters_response(*proto_msg);
      } else if (proto_msg->he_tensors_size() > 0) {
        handle_result(*proto_msg);
      } else {
        NGRAPH_CHECK(false, "Unknown RESPONSE type");
      }
      break;
    }
    case proto::TCPMessage_Type_REQUEST: {
      if (proto_msg->has_function()) {
        const std::string& function = proto_msg->function().function();
        json js = json::parse(function);
        auto name = js.at("function");

        if (name == "Parameter") {
          handle_inference_request(*proto_msg);
        } else if (name == "Relu") {
          handle_relu_request(std::move(*proto_msg));
        } else if (name == "BoundedRelu") {
          handle_bounded_relu_request(std::move(*proto_msg));
        } else if (name == "MaxPool") {
          handle_max_pool_request(std::move(*proto_msg));
        } else {
          NGRAPH_HE_LOG(5) << "Unknown name " << name;
        }
      } else {
        NGRAPH_CHECK(false, "Unknown REQUEST type");
      }
      break;
    }
    case proto::TCPMessage_Type_UNKNOWN:
    default:
      NGRAPH_CHECK(false, "Unknonwn TCPMessage type");
  }
#pragma clang diagnostic pop
}

std::vector<double> HESealClient::get_results() {
  NGRAPH_INFO << "Client waiting for results";

  std::unique_lock<std::mutex> mlock(m_is_done_mutex);
  m_is_done_cond.wait(mlock, [this]() { return this->is_done(); });
  return m_results;
}

void HESealClient::close_connection() {
  NGRAPH_HE_LOG(5) << "Closing connection";
  m_tcp_client->close();

  std::lock_guard<std::mutex> guard(m_is_done_mutex);
  m_is_done = true;
  m_is_done_cond.notify_all();
}

}  // namespace he
}  // namespace ngraph<|MERGE_RESOLUTION|>--- conflicted
+++ resolved
@@ -45,14 +45,7 @@
 HESealClient::HESealClient(const std::string& hostname, const size_t port,
                            const size_t batch_size,
                            const HETensorConfigMap<double>& inputs)
-<<<<<<< HEAD
-    : m_hostname(hostname),
-      m_batch_size{batch_size},
-      m_is_done{false},
-      m_input_config{inputs} {
-=======
     : m_batch_size{batch_size}, m_input_config{inputs} {
->>>>>>> 2210c4c5
   NGRAPH_HE_LOG(5) << "Creating HESealClient from config";
   NGRAPH_CHECK(m_input_config.size() == 1,
                "Client supports only one input parameter");
@@ -261,21 +254,8 @@
 void HESealClient::handle_relu_request(proto::TCPMessage&& message) {
   NGRAPH_HE_LOG(3) << "Client handling relu request";
 
-<<<<<<< HEAD
-  NGRAPH_CHECK(proto_msg.has_function(), "Proto message doesn't have function");
-
-  const std::string& function = proto_msg.function().function();
-  NGRAPH_INFO << "function " << function;
-  json js = json::parse(function);
-
-  bool enable_gc = string_to_bool(std::string(js.at("enable_gc")));
-  NGRAPH_INFO << "Client relu with gc? " << enable_gc;
-
-  NGRAPH_CHECK(proto_msg.he_tensors_size() > 0,
-=======
   NGRAPH_CHECK(message.has_function(), "Proto message doesn't have function");
   NGRAPH_CHECK(message.he_tensors_size() > 0,
->>>>>>> 2210c4c5
                "Client received result with no tensors");
   NGRAPH_CHECK(message.he_tensors_size() == 1,
                "Client supports only relu requests with one tensor");
@@ -287,7 +267,6 @@
       *proto_tensor, *m_ckks_encoder, m_context, *m_encryptor, *m_decryptor,
       m_encryption_params);
 
-<<<<<<< HEAD
   if (enable_gc) {
     NGRAPH_HE_LOG(3) << "Client relu with GC";
 
@@ -299,19 +278,12 @@
 
   } else {
     size_t result_count = proto_tensor->data_size();
+#pragma omp parallel for
     for (size_t result_idx = 0; result_idx < result_count; ++result_idx) {
       scalar_relu_seal(he_tensor->data(result_idx), he_tensor->data(result_idx),
                        m_context->first_parms_id(), scale(), *m_ckks_encoder,
                        *m_encryptor, *m_decryptor);
     }
-=======
-#pragma omp parallel for
-  for (size_t result_idx = 0; result_idx < proto_tensor->data_size();
-       ++result_idx) {
-    scalar_relu_seal(he_tensor->data(result_idx), he_tensor->data(result_idx),
-                     m_context->first_parms_id(), scale(), *m_ckks_encoder,
-                     *m_encryptor, *m_decryptor);
->>>>>>> 2210c4c5
   }
 
   std::vector<proto::HETensor> proto_output_tensors;
@@ -344,7 +316,6 @@
       *proto_tensor, *m_ckks_encoder, m_context, *m_encryptor, *m_decryptor,
       m_encryption_params);
 
-<<<<<<< HEAD
   bool enable_gc = string_to_bool(std::string(js.at("enable_gc")));
 
   if (enable_gc) {
@@ -357,21 +328,13 @@
 
   } else {
     size_t result_count = proto_tensor->data_size();
+#pragma omp parallel for
     for (size_t result_idx = 0; result_idx < result_count; ++result_idx) {
       scalar_bounded_relu_seal(he_tensor->data(result_idx),
                                he_tensor->data(result_idx), bound,
                                m_context->first_parms_id(), scale(),
                                *m_ckks_encoder, *m_encryptor, *m_decryptor);
     }
-=======
-#pragma omp parallel for
-  for (size_t result_idx = 0; result_idx < proto_tensor->data_size();
-       ++result_idx) {
-    scalar_bounded_relu_seal(he_tensor->data(result_idx),
-                             he_tensor->data(result_idx), bound,
-                             m_context->first_parms_id(), scale(),
-                             *m_ckks_encoder, *m_encryptor, *m_decryptor);
->>>>>>> 2210c4c5
   }
   std::vector<proto::HETensor> proto_output_tensors;
   he_tensor->write_to_protos(proto_output_tensors);
