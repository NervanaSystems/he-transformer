//*****************************************************************************
// Copyright 2018-2019 Intel Corporation
//
// Licensed under the Apache License, Version 2.0 (the "License");
// you may not use this file except in compliance with the License.
// You may obtain a copy of the License at
//
//     http://www.apache.org/licenses/LICENSE-2.0
//
// Unless required by applicable law or agreed to in writing, software
// distributed under the License is distributed on an "AS IS" BASIS,
// WITHOUT WARRANTIES OR CONDITIONS OF ANY KIND, either express or implied.
// See the License for the specific language governing permissions and
// limitations under the License.
//*****************************************************************************

#include <algorithm>
#include <boost/asio.hpp>
#include <functional>
#include <iostream>
#include <memory>
#include <numeric>
#include <string>
#include <vector>

#include "ngraph/log.hpp"
#include "seal/he_seal_client.hpp"
#include "seal/seal.h"
#include "seal/seal_util.hpp"
#include "tcp/tcp_client.hpp"
#include "tcp/tcp_message.hpp"

ngraph::he::HESealClient::HESealClient(const std::string& hostname,
                                       const size_t port,
                                       const size_t batch_size,
                                       const std::vector<float>& inputs)
    : m_batch_size{batch_size}, m_is_done(false), m_inputs{inputs} {
  boost::asio::io_context io_context;
  tcp::resolver resolver(io_context);
  auto endpoints = resolver.resolve(hostname, std::to_string(port));

  auto client_callback = [this](const ngraph::he::TCPMessage& message) {
    return handle_message(message);
  };

  m_tcp_client = std::make_shared<ngraph::he::TCPClient>(io_context, endpoints,
                                                         client_callback);

  io_context.run();
}

void ngraph::he::HESealClient::set_seal_context() {
  m_context = seal::SEALContext::Create(m_encryption_params);

  print_seal_context(*m_context);

  m_keygen = std::make_shared<seal::KeyGenerator>(m_context);
  m_relin_keys = std::make_shared<seal::RelinKeys>(m_keygen->relin_keys(60));
  m_public_key = std::make_shared<seal::PublicKey>(m_keygen->public_key());
  m_secret_key = std::make_shared<seal::SecretKey>(m_keygen->secret_key());
  m_encryptor = std::make_shared<seal::Encryptor>(m_context, *m_public_key);
  m_decryptor = std::make_shared<seal::Decryptor>(m_context, *m_secret_key);

  // Evaluator
  m_evaluator = std::make_shared<seal::Evaluator>(m_context);

  // Encoder
  m_ckks_encoder = std::make_shared<seal::CKKSEncoder>(m_context);

  auto m_context_data = m_context->context_data();
  m_scale = static_cast<double>(
      m_context_data->parms().coeff_modulus().back().value());
}

void ngraph::he::HESealClient::handle_message(
    const ngraph::he::TCPMessage& message) {
  ngraph::he::MessageType msg_type = message.message_type();

  // NGRAPH_INFO << "Client received message type: "
  //          << message_type_to_string(msg_type).c_str() ;

  switch (msg_type) {
    case ngraph::he::MessageType::parameter_size: {
      // Number of (packed) ciphertexts to perform inference on
      size_t parameter_size;
      std::memcpy(&parameter_size, message.data_ptr(), message.data_size());

      NGRAPH_INFO << "Parameter size " << parameter_size;
      NGRAPH_INFO << "Client batch size " << m_batch_size;
      if (complex_packing()) {
        NGRAPH_INFO << "Client complex packing? " << complex_packing();
      }

      if (complex_packing()) {
        // TODO: support odd batch sizes
        assert(m_batch_size % 2 == 0);

        if (m_inputs.size() != parameter_size * m_batch_size * 2) {
          NGRAPH_INFO << "m_inputs.size() " << m_inputs.size();
          NGRAPH_INFO << "parameter_size " << parameter_size;
          NGRAPH_INFO << "m_batch_size " << m_batch_size;
        }
        assert(m_inputs.size() == parameter_size * m_batch_size * 2);
      } else {
        assert(m_inputs.size() == parameter_size * m_batch_size);
      }

      std::vector<seal::Ciphertext> ciphers(parameter_size);
#pragma omp parallel for
      for (size_t data_idx = 0; data_idx < parameter_size; ++data_idx) {
        seal::Plaintext plain;

        size_t complex_scale_factor = complex_packing() ? 2 : 1;
        size_t batch_start_idx = data_idx * m_batch_size * complex_scale_factor;
        size_t batch_end_idx =
            batch_start_idx + m_batch_size * complex_scale_factor;

        std::vector<double> real_vals{m_inputs.begin() + batch_start_idx,
                                      m_inputs.begin() + batch_end_idx};
        if (complex_packing()) {
          std::vector<std::complex<double>> complex_vals;
          real_vec_to_complex_vec(complex_vals, real_vals);
          m_ckks_encoder->encode(complex_vals, m_scale, plain);
        } else {
          m_ckks_encoder->encode(real_vals, m_scale, plain);
        }
        m_encryptor->encrypt(plain, ciphers[data_idx]);
      }
<<<<<<< HEAD
    } else {
      if (m_inputs.size() != parameter_size * m_batch_size) {
        NGRAPH_INFO << "m_inputs.size() " << m_inputs.size();
        NGRAPH_INFO << "parameter_size " << parameter_size;
        NGRAPH_INFO << "m_batch_size " << m_batch_size;
      }
      assert(m_inputs.size() == parameter_size * m_batch_size);
    }
    std::vector<seal::Ciphertext> ciphers(parameter_size);
#pragma omp parallel for
    for (size_t data_idx = 0; data_idx < parameter_size; ++data_idx) {
      seal::Plaintext plain;
=======
      NGRAPH_INFO << "Creating execute message";
      auto execute_message =
          TCPMessage(ngraph::he::MessageType::execute, ciphers);
      NGRAPH_INFO << "Sending execute message with " << parameter_size
                  << " ciphertexts";
      write_message(std::move(execute_message));
      break;
    }

    case ngraph::he::MessageType::result: {
      size_t result_count = message.count();
      size_t element_size = message.element_size();
>>>>>>> d2865be5

      NGRAPH_INFO << "Client got " << result_count << " results ";

<<<<<<< HEAD
      std::vector<double> real_vals{m_inputs.begin() + batch_start_idx,
                                    m_inputs.begin() + batch_end_idx};
      NGRAPH_INFO << "data idx " << data_idx << " val " << real_vals[0];

      if (complex_packing()) {
        std::vector<std::complex<double>> complex_vals;
        real_vec_to_complex_vec(complex_vals, real_vals);
        m_ckks_encoder->encode(complex_vals, m_scale, plain);
      } else {
        m_ckks_encoder->encode(real_vals, m_scale, plain);
=======
      std::vector<seal::Ciphertext> result;
      m_results.reserve(result_count * m_batch_size);
      for (size_t result_idx = 0; result_idx < result_count; ++result_idx) {
        seal::Ciphertext cipher;
        std::stringstream cipher_stream;
        cipher_stream.write(message.data_ptr() + result_idx * element_size,
                            element_size);
        cipher.load(m_context, cipher_stream);

        result.push_back(cipher);
        seal::Plaintext plain;
        m_decryptor->decrypt(cipher, plain);

        std::vector<double> outputs;
        decode_to_real_vec(plain, outputs, complex_packing());
        m_results.insert(m_results.end(), outputs.begin(), outputs.end());
>>>>>>> d2865be5
      }
      NGRAPH_INFO << "Results size " << m_results.size();

      close_connection();
      break;
    }

    case ngraph::he::MessageType::none: {
      close_connection();
      break;
    }

    case ngraph::he::MessageType::encryption_parameters: {
      std::stringstream param_stream;
      param_stream.write(message.data_ptr(), message.element_size());
      m_encryption_params = seal::EncryptionParameters::Load(param_stream);
      NGRAPH_INFO << "Loaded encryption parmeters";

      set_seal_context();

      // Send public key
      std::stringstream pk_stream;
      m_public_key->save(pk_stream);
      auto pk_message = TCPMessage(ngraph::he::MessageType::public_key, 1,
                                   std::move(pk_stream));
      NGRAPH_INFO << "Sending public key";
      write_message(std::move(pk_message));

      // Send evaluation key
      std::stringstream evk_stream;
      m_relin_keys->save(evk_stream);
      auto evk_message = TCPMessage(ngraph::he::MessageType::eval_key, 1,
                                    std::move(evk_stream));
      NGRAPH_INFO << "Sending evaluation key";
      write_message(std::move(evk_message));

      break;
    }
    case ngraph::he::MessageType::relu6_request: {
      NGRAPH_INFO << "Received Relu6 request";
      handle_relu_request(message);
      break;
    }
    case ngraph::he::MessageType::relu_request: {
      NGRAPH_INFO << "Received Relu request";
      handle_relu_request(message);
      break;
    }

    case ngraph::he::MessageType::max_request: {
      size_t complex_scale_factor = complex_packing() ? 2 : 1;
      size_t cipher_count = message.count();
      size_t element_size = message.element_size();

      std::vector<std::vector<double>> input_cipher_values(
          m_batch_size * complex_scale_factor,
          std::vector<double>(cipher_count, 0));

      std::vector<double> max_values(m_batch_size * complex_scale_factor,
                                     std::numeric_limits<double>::lowest());

#pragma omp parallel for
<<<<<<< HEAD
    for (size_t result_idx = 0; result_idx < result_count; ++result_idx) {
      seal::Ciphertext pre_relu_cipher;
      seal::Plaintext relu_plain;

      // Load cipher from stream
      std::stringstream pre_relu_cipher_stream;
      pre_relu_cipher_stream.write(
          message.data_ptr() + result_idx * element_size, element_size);
      pre_relu_cipher.load(m_context, pre_relu_cipher_stream);

      // Decrypt cipher
      m_decryptor->decrypt(pre_relu_cipher, relu_plain);

      std::vector<double> relu_vals;
      decode_to_real_vec(relu_plain, relu_vals, complex_packing());

      // Perform relu6
      // TODO: do relu instead of relu 6
      std::vector<double> post_relu_vals(relu_vals.size());
      std::transform(relu_vals.begin(), relu_vals.end(), post_relu_vals.begin(),
                     relu6);

      // TODO: more special cases for all 0's, and all 6's
      /*if (post_relu_vals == relu_vals) {
        NGRAPH_INFO << "skipping relu 6 encoding";
        if (relu_plain.scale() != m_scale) {
          NGRAPH_INFO << " manually setting scale!";
          relu_plain.scale() = m_scale;
=======
      for (size_t cipher_idx = 0; cipher_idx < cipher_count; ++cipher_idx) {
        seal::Ciphertext pre_sort_cipher;
        seal::Plaintext pre_sort_plain;

        // Load cipher from stream
        std::stringstream pre_sort_cipher_stream;
        pre_sort_cipher_stream.write(
            message.data_ptr() + cipher_idx * element_size, element_size);
        pre_sort_cipher.load(m_context, pre_sort_cipher_stream);

        // Decrypt cipher
        m_decryptor->decrypt(pre_sort_cipher, pre_sort_plain);
        std::vector<double> pre_max_value;
        decode_to_real_vec(pre_sort_plain, pre_max_value, complex_packing());

        for (size_t batch_idx = 0;
             batch_idx < m_batch_size * complex_scale_factor; ++batch_idx) {
          input_cipher_values[batch_idx][cipher_idx] = pre_max_value[batch_idx];
>>>>>>> d2865be5
        }
      }

      // Get max of eachstd::vector of values
      for (size_t batch_idx = 0;
           batch_idx < m_batch_size * complex_scale_factor; ++batch_idx) {
        max_values[batch_idx] =
            *std::max_element(input_cipher_values[batch_idx].begin(),
                              input_cipher_values[batch_idx].end());
      }

      // Encrypt maximum values
      seal::Ciphertext cipher_max;
      seal::Plaintext plain_max;
      std::stringstream max_stream;

      if (complex_packing()) {
        assert(max_values.size() % 2 == 0);
        std::vector<std::complex<double>> max_complex_vals;
        real_vec_to_complex_vec(max_complex_vals, max_values);
        m_ckks_encoder->encode(max_complex_vals, m_scale, plain_max);
      } else {
        m_ckks_encoder->encode(max_values, m_scale, plain_max);
      }
      m_encryptor->encrypt(plain_max, cipher_max);
      cipher_max.save(max_stream);
      auto max_result_msg = TCPMessage(ngraph::he::MessageType::max_result, 1,
                                       std::move(max_stream));
      write_message(std::move(max_result_msg));

      break;
    }
    case ngraph::he::MessageType::execute:
    case ngraph::he::MessageType::max_result:
    case ngraph::he::MessageType::minimum_request:
    case ngraph::he::MessageType::minimum_result:
    case ngraph::he::MessageType::parameter_shape_request:
    case ngraph::he::MessageType::public_key:
    case ngraph::he::MessageType::relu_result:
    case ngraph::he::MessageType::result_request:
    default:
      NGRAPH_INFO << "Unsupported message type: "
                  << message_type_to_string(msg_type).c_str();
  }
}

void ngraph::he::HESealClient::close_connection() {
  NGRAPH_INFO << "Closing connection";
  m_tcp_client->close();
  m_is_done = true;
}

void ngraph::he::HESealClient::handle_relu_request(
    const ngraph::he::TCPMessage& message) {
  NGRAPH_INFO << "Received Relu request";
  auto relu = [=](double d) { return d > 0 ? d : 0; };
  auto relu6 = [=](double d) { return d > 6.0 ? 6.0 : (d > 0) ? d : 0.; };

  std::function<double(double)> activation;

  if (message.message_type() == ngraph::he::MessageType::relu6_request) {
    activation = relu6;
  } else if (message.message_type() == ngraph::he::MessageType::relu_request) {
    activation = relu;
  } else {
    throw ngraph_error("Non-relu message type in handle_relu_request");
  }

  size_t result_count = message.count();
  size_t element_size = message.element_size();
  NGRAPH_INFO << "Received Relu request with " << result_count << " elements"
              << " of size " << element_size;

  std::vector<seal::Ciphertext> post_relu_ciphers(result_count);
#pragma omp parallel for
  for (size_t result_idx = 0; result_idx < result_count; ++result_idx) {
    seal::Ciphertext pre_relu_cipher;
    seal::Plaintext relu_plain;

    // Load cipher from stream
    std::stringstream pre_relu_cipher_stream;
    pre_relu_cipher_stream.write(message.data_ptr() + result_idx * element_size,
                                 element_size);
    pre_relu_cipher.load(m_context, pre_relu_cipher_stream);

    // Decrypt cipher
    m_decryptor->decrypt(pre_relu_cipher, relu_plain);

    std::vector<double> relu_vals;
    decode_to_real_vec(relu_plain, relu_vals, complex_packing());

    std::vector<double> post_relu_vals(relu_vals.size());
    std::transform(relu_vals.begin(), relu_vals.end(), post_relu_vals.begin(),
                   activation);

    if (complex_packing()) {
      std::vector<std::complex<double>> complex_relu_vals;
      real_vec_to_complex_vec(complex_relu_vals, post_relu_vals);
      m_ckks_encoder->encode(complex_relu_vals, m_scale, relu_plain);
    } else {
      m_ckks_encoder->encode(post_relu_vals, m_scale, relu_plain);
    }
<<<<<<< HEAD
    m_encryptor->encrypt(plain_max, cipher_max);
    cipher_max.save(max_stream);
    auto max_result_msg = TCPMessage(ngraph::he::MessageType::max_result, 1,
                                     std::move(max_stream));
    write_message(std::move(max_result_msg));
=======
    m_encryptor->encrypt(relu_plain, post_relu_ciphers[result_idx]);
  }
  NGRAPH_INFO << "performed relu; creating relu message";

  auto relu_result_msg =
      TCPMessage(ngraph::he::MessageType::relu_result, post_relu_ciphers);
  NGRAPH_INFO << "Writing relu_result message with " << result_count
              << " ciphertexts";

  write_message(std::move(relu_result_msg));
  return;
}

void ngraph::he::HESealClient::decode_to_real_vec(const seal::Plaintext& plain,
                                                  std::vector<double>& output,
                                                  bool complex) {
  assert(output.size() == 0);
  if (complex) {
    std::vector<std::complex<double>> complex_outputs;
    m_ckks_encoder->decode(plain, complex_outputs);
    assert(complex_outputs.size() >= m_batch_size);
    complex_outputs.resize(m_batch_size);
    complex_vec_to_real_vec(output, complex_outputs);
>>>>>>> d2865be5
  } else {
    m_ckks_encoder->decode(plain, output);
    assert(m_batch_size <= output.size());
    output.resize(m_batch_size);
  }
}<|MERGE_RESOLUTION|>--- conflicted
+++ resolved
@@ -126,37 +126,34 @@
         }
         m_encryptor->encrypt(plain, ciphers[data_idx]);
       }
-<<<<<<< HEAD
-    } else {
-      if (m_inputs.size() != parameter_size * m_batch_size) {
-        NGRAPH_INFO << "m_inputs.size() " << m_inputs.size();
-        NGRAPH_INFO << "parameter_size " << parameter_size;
-        NGRAPH_INFO << "m_batch_size " << m_batch_size;
-      }
-      assert(m_inputs.size() == parameter_size * m_batch_size);
-    }
-    std::vector<seal::Ciphertext> ciphers(parameter_size);
+    }
+      else {
+        if (m_inputs.size() != parameter_size * m_batch_size) {
+          NGRAPH_INFO << "m_inputs.size() " << m_inputs.size();
+          NGRAPH_INFO << "parameter_size " << parameter_size;
+          NGRAPH_INFO << "m_batch_size " << m_batch_size;
+        }
+        assert(m_inputs.size() == parameter_size * m_batch_size);
+      }
+      std::vector<seal::Ciphertext> ciphers(parameter_size);
 #pragma omp parallel for
-    for (size_t data_idx = 0; data_idx < parameter_size; ++data_idx) {
-      seal::Plaintext plain;
-=======
-      NGRAPH_INFO << "Creating execute message";
-      auto execute_message =
-          TCPMessage(ngraph::he::MessageType::execute, ciphers);
-      NGRAPH_INFO << "Sending execute message with " << parameter_size
-                  << " ciphertexts";
-      write_message(std::move(execute_message));
-      break;
-    }
+      for (size_t data_idx = 0; data_idx < parameter_size; ++data_idx) {
+        seal::Plaintext plain;
+        NGRAPH_INFO << "Creating execute message";
+        auto execute_message =
+            TCPMessage(ngraph::he::MessageType::execute, ciphers);
+        NGRAPH_INFO << "Sending execute message with " << parameter_size
+                    << " ciphertexts";
+        write_message(std::move(execute_message));
+        break;
+      }
 
     case ngraph::he::MessageType::result: {
       size_t result_count = message.count();
       size_t element_size = message.element_size();
->>>>>>> d2865be5
 
       NGRAPH_INFO << "Client got " << result_count << " results ";
 
-<<<<<<< HEAD
       std::vector<double> real_vals{m_inputs.begin() + batch_start_idx,
                                     m_inputs.begin() + batch_end_idx};
       NGRAPH_INFO << "data idx " << data_idx << " val " << real_vals[0];
@@ -167,87 +164,179 @@
         m_ckks_encoder->encode(complex_vals, m_scale, plain);
       } else {
         m_ckks_encoder->encode(real_vals, m_scale, plain);
-=======
-      std::vector<seal::Ciphertext> result;
-      m_results.reserve(result_count * m_batch_size);
-      for (size_t result_idx = 0; result_idx < result_count; ++result_idx) {
-        seal::Ciphertext cipher;
-        std::stringstream cipher_stream;
-        cipher_stream.write(message.data_ptr() + result_idx * element_size,
-                            element_size);
-        cipher.load(m_context, cipher_stream);
-
-        result.push_back(cipher);
-        seal::Plaintext plain;
-        m_decryptor->decrypt(cipher, plain);
-
-        std::vector<double> outputs;
-        decode_to_real_vec(plain, outputs, complex_packing());
-        m_results.insert(m_results.end(), outputs.begin(), outputs.end());
->>>>>>> d2865be5
-      }
-      NGRAPH_INFO << "Results size " << m_results.size();
-
-      close_connection();
-      break;
-    }
-
-    case ngraph::he::MessageType::none: {
-      close_connection();
-      break;
-    }
-
-    case ngraph::he::MessageType::encryption_parameters: {
-      std::stringstream param_stream;
-      param_stream.write(message.data_ptr(), message.element_size());
-      m_encryption_params = seal::EncryptionParameters::Load(param_stream);
-      NGRAPH_INFO << "Loaded encryption parmeters";
-
-      set_seal_context();
-
-      // Send public key
-      std::stringstream pk_stream;
-      m_public_key->save(pk_stream);
-      auto pk_message = TCPMessage(ngraph::he::MessageType::public_key, 1,
-                                   std::move(pk_stream));
-      NGRAPH_INFO << "Sending public key";
-      write_message(std::move(pk_message));
-
-      // Send evaluation key
-      std::stringstream evk_stream;
-      m_relin_keys->save(evk_stream);
-      auto evk_message = TCPMessage(ngraph::he::MessageType::eval_key, 1,
-                                    std::move(evk_stream));
-      NGRAPH_INFO << "Sending evaluation key";
-      write_message(std::move(evk_message));
-
-      break;
-    }
-    case ngraph::he::MessageType::relu6_request: {
-      NGRAPH_INFO << "Received Relu6 request";
-      handle_relu_request(message);
-      break;
-    }
-    case ngraph::he::MessageType::relu_request: {
-      NGRAPH_INFO << "Received Relu request";
-      handle_relu_request(message);
-      break;
-    }
-
-    case ngraph::he::MessageType::max_request: {
-      size_t complex_scale_factor = complex_packing() ? 2 : 1;
-      size_t cipher_count = message.count();
-      size_t element_size = message.element_size();
-
-      std::vector<std::vector<double>> input_cipher_values(
-          m_batch_size * complex_scale_factor,
-          std::vector<double>(cipher_count, 0));
-
-      std::vector<double> max_values(m_batch_size * complex_scale_factor,
-                                     std::numeric_limits<double>::lowest());
+        std::vector<seal::Ciphertext> result;
+        m_results.reserve(result_count * m_batch_size);
+        for (size_t result_idx = 0; result_idx < result_count; ++result_idx) {
+          seal::Ciphertext cipher;
+          std::stringstream cipher_stream;
+          cipher_stream.write(message.data_ptr() + result_idx * element_size,
+                              element_size);
+          cipher.load(m_context, cipher_stream);
+
+          result.push_back(cipher);
+          seal::Plaintext plain;
+          m_decryptor->decrypt(cipher, plain);
+
+          std::vector<double> outputs;
+          decode_to_real_vec(plain, outputs, complex_packing());
+          m_results.insert(m_results.end(), outputs.begin(), outputs.end());
+        }
+        NGRAPH_INFO << "Results size " << m_results.size();
+
+        close_connection();
+        break;
+      }
+
+      case ngraph::he::MessageType::none: {
+        close_connection();
+        break;
+      }
+
+      case ngraph::he::MessageType::encryption_parameters: {
+        std::stringstream param_stream;
+        param_stream.write(message.data_ptr(), message.element_size());
+        m_encryption_params = seal::EncryptionParameters::Load(param_stream);
+        NGRAPH_INFO << "Loaded encryption parmeters";
+
+        set_seal_context();
+
+        // Send public key
+        std::stringstream pk_stream;
+        m_public_key->save(pk_stream);
+        auto pk_message = TCPMessage(ngraph::he::MessageType::public_key, 1,
+                                     std::move(pk_stream));
+        NGRAPH_INFO << "Sending public key";
+        write_message(std::move(pk_message));
+
+        // Send evaluation key
+        std::stringstream evk_stream;
+        m_relin_keys->save(evk_stream);
+        auto evk_message = TCPMessage(ngraph::he::MessageType::eval_key, 1,
+                                      std::move(evk_stream));
+        NGRAPH_INFO << "Sending evaluation key";
+        write_message(std::move(evk_message));
+
+        break;
+      }
+      case ngraph::he::MessageType::relu6_request: {
+        NGRAPH_INFO << "Received Relu6 request";
+        handle_relu_request(message);
+        break;
+      }
+      case ngraph::he::MessageType::relu_request: {
+        NGRAPH_INFO << "Received Relu request";
+        handle_relu_request(message);
+        break;
+      }
+
+      case ngraph::he::MessageType::max_request: {
+        size_t complex_scale_factor = complex_packing() ? 2 : 1;
+        size_t cipher_count = message.count();
+        size_t element_size = message.element_size();
+
+        std::vector<std::vector<double>> input_cipher_values(
+            m_batch_size * complex_scale_factor,
+            std::vector<double>(cipher_count, 0));
+
+        std::vector<double> max_values(m_batch_size * complex_scale_factor,
+                                       std::numeric_limits<double>::lowest());
 
 #pragma omp parallel for
-<<<<<<< HEAD
+        for (size_t cipher_idx = 0; cipher_idx < cipher_count; ++cipher_idx) {
+          seal::Ciphertext pre_sort_cipher;
+          seal::Plaintext pre_sort_plain;
+
+          // Load cipher from stream
+          std::stringstream pre_sort_cipher_stream;
+          pre_sort_cipher_stream.write(
+              message.data_ptr() + cipher_idx * element_size, element_size);
+          pre_sort_cipher.load(m_context, pre_sort_cipher_stream);
+
+          // Decrypt cipher
+          m_decryptor->decrypt(pre_sort_cipher, pre_sort_plain);
+          std::vector<double> pre_max_value;
+          decode_to_real_vec(pre_sort_plain, pre_max_value, complex_packing());
+
+          for (size_t batch_idx = 0;
+               batch_idx < m_batch_size * complex_scale_factor; ++batch_idx) {
+            input_cipher_values[batch_idx][cipher_idx] =
+                pre_max_value[batch_idx];
+          }
+        }
+
+        // Get max of eachstd::vector of values
+        for (size_t batch_idx = 0;
+             batch_idx < m_batch_size * complex_scale_factor; ++batch_idx) {
+          max_values[batch_idx] =
+              *std::max_element(input_cipher_values[batch_idx].begin(),
+                                input_cipher_values[batch_idx].end());
+        }
+
+        // Encrypt maximum values
+        seal::Ciphertext cipher_max;
+        seal::Plaintext plain_max;
+        std::stringstream max_stream;
+
+        if (complex_packing()) {
+          assert(max_values.size() % 2 == 0);
+          std::vector<std::complex<double>> max_complex_vals;
+          real_vec_to_complex_vec(max_complex_vals, max_values);
+          m_ckks_encoder->encode(max_complex_vals, m_scale, plain_max);
+        } else {
+          m_ckks_encoder->encode(max_values, m_scale, plain_max);
+        }
+        m_encryptor->encrypt(plain_max, cipher_max);
+        cipher_max.save(max_stream);
+        auto max_result_msg = TCPMessage(ngraph::he::MessageType::max_result, 1,
+                                         std::move(max_stream));
+        write_message(std::move(max_result_msg));
+
+        break;
+      }
+      case ngraph::he::MessageType::execute:
+      case ngraph::he::MessageType::max_result:
+      case ngraph::he::MessageType::minimum_request:
+      case ngraph::he::MessageType::minimum_result:
+      case ngraph::he::MessageType::parameter_shape_request:
+      case ngraph::he::MessageType::public_key:
+      case ngraph::he::MessageType::relu_result:
+      case ngraph::he::MessageType::result_request:
+      default:
+        NGRAPH_INFO << "Unsupported message type: "
+                    << message_type_to_string(msg_type).c_str();
+    }
+  }
+
+  void ngraph::he::HESealClient::close_connection() {
+    NGRAPH_INFO << "Closing connection";
+    m_tcp_client->close();
+    m_is_done = true;
+  }
+
+  void ngraph::he::HESealClient::handle_relu_request(
+      const ngraph::he::TCPMessage& message) {
+    NGRAPH_INFO << "Received Relu request";
+    auto relu = [=](double d) { return d > 0 ? d : 0; };
+    auto relu6 = [=](double d) { return d > 6.0 ? 6.0 : (d > 0) ? d : 0.; };
+
+    std::function<double(double)> activation;
+
+    if (message.message_type() == ngraph::he::MessageType::relu6_request) {
+      activation = relu6;
+    } else if (message.message_type() ==
+               ngraph::he::MessageType::relu_request) {
+      activation = relu;
+    } else {
+      throw ngraph_error("Non-relu message type in handle_relu_request");
+    }
+
+    size_t result_count = message.count();
+    size_t element_size = message.element_size();
+    NGRAPH_INFO << "Received Relu request with " << result_count << " elements"
+                << " of size " << element_size;
+
+    std::vector<seal::Ciphertext> post_relu_ciphers(result_count);
+#pragma omp parallel for
     for (size_t result_idx = 0; result_idx < result_count; ++result_idx) {
       seal::Ciphertext pre_relu_cipher;
       seal::Plaintext relu_plain;
@@ -264,174 +353,42 @@
       std::vector<double> relu_vals;
       decode_to_real_vec(relu_plain, relu_vals, complex_packing());
 
-      // Perform relu6
-      // TODO: do relu instead of relu 6
       std::vector<double> post_relu_vals(relu_vals.size());
       std::transform(relu_vals.begin(), relu_vals.end(), post_relu_vals.begin(),
-                     relu6);
-
-      // TODO: more special cases for all 0's, and all 6's
-      /*if (post_relu_vals == relu_vals) {
-        NGRAPH_INFO << "skipping relu 6 encoding";
-        if (relu_plain.scale() != m_scale) {
-          NGRAPH_INFO << " manually setting scale!";
-          relu_plain.scale() = m_scale;
-=======
-      for (size_t cipher_idx = 0; cipher_idx < cipher_count; ++cipher_idx) {
-        seal::Ciphertext pre_sort_cipher;
-        seal::Plaintext pre_sort_plain;
-
-        // Load cipher from stream
-        std::stringstream pre_sort_cipher_stream;
-        pre_sort_cipher_stream.write(
-            message.data_ptr() + cipher_idx * element_size, element_size);
-        pre_sort_cipher.load(m_context, pre_sort_cipher_stream);
-
-        // Decrypt cipher
-        m_decryptor->decrypt(pre_sort_cipher, pre_sort_plain);
-        std::vector<double> pre_max_value;
-        decode_to_real_vec(pre_sort_plain, pre_max_value, complex_packing());
-
-        for (size_t batch_idx = 0;
-             batch_idx < m_batch_size * complex_scale_factor; ++batch_idx) {
-          input_cipher_values[batch_idx][cipher_idx] = pre_max_value[batch_idx];
->>>>>>> d2865be5
-        }
-      }
-
-      // Get max of eachstd::vector of values
-      for (size_t batch_idx = 0;
-           batch_idx < m_batch_size * complex_scale_factor; ++batch_idx) {
-        max_values[batch_idx] =
-            *std::max_element(input_cipher_values[batch_idx].begin(),
-                              input_cipher_values[batch_idx].end());
-      }
-
-      // Encrypt maximum values
-      seal::Ciphertext cipher_max;
-      seal::Plaintext plain_max;
-      std::stringstream max_stream;
+                     activation);
 
       if (complex_packing()) {
-        assert(max_values.size() % 2 == 0);
-        std::vector<std::complex<double>> max_complex_vals;
-        real_vec_to_complex_vec(max_complex_vals, max_values);
-        m_ckks_encoder->encode(max_complex_vals, m_scale, plain_max);
+        std::vector<std::complex<double>> complex_relu_vals;
+        real_vec_to_complex_vec(complex_relu_vals, post_relu_vals);
+        m_ckks_encoder->encode(complex_relu_vals, m_scale, relu_plain);
       } else {
-        m_ckks_encoder->encode(max_values, m_scale, plain_max);
-      }
-      m_encryptor->encrypt(plain_max, cipher_max);
-      cipher_max.save(max_stream);
-      auto max_result_msg = TCPMessage(ngraph::he::MessageType::max_result, 1,
-                                       std::move(max_stream));
-      write_message(std::move(max_result_msg));
-
-      break;
-    }
-    case ngraph::he::MessageType::execute:
-    case ngraph::he::MessageType::max_result:
-    case ngraph::he::MessageType::minimum_request:
-    case ngraph::he::MessageType::minimum_result:
-    case ngraph::he::MessageType::parameter_shape_request:
-    case ngraph::he::MessageType::public_key:
-    case ngraph::he::MessageType::relu_result:
-    case ngraph::he::MessageType::result_request:
-    default:
-      NGRAPH_INFO << "Unsupported message type: "
-                  << message_type_to_string(msg_type).c_str();
+        m_ckks_encoder->encode(post_relu_vals, m_scale, relu_plain);
+      }
+      m_encryptor->encrypt(relu_plain, post_relu_ciphers[result_idx]);
+    }
+    NGRAPH_INFO << "performed relu; creating relu message";
+
+    auto relu_result_msg =
+        TCPMessage(ngraph::he::MessageType::relu_result, post_relu_ciphers);
+    NGRAPH_INFO << "Writing relu_result message with " << result_count
+                << " ciphertexts";
+
+    write_message(std::move(relu_result_msg));
+    return;
   }
-}
-
-void ngraph::he::HESealClient::close_connection() {
-  NGRAPH_INFO << "Closing connection";
-  m_tcp_client->close();
-  m_is_done = true;
-}
-
-void ngraph::he::HESealClient::handle_relu_request(
-    const ngraph::he::TCPMessage& message) {
-  NGRAPH_INFO << "Received Relu request";
-  auto relu = [=](double d) { return d > 0 ? d : 0; };
-  auto relu6 = [=](double d) { return d > 6.0 ? 6.0 : (d > 0) ? d : 0.; };
-
-  std::function<double(double)> activation;
-
-  if (message.message_type() == ngraph::he::MessageType::relu6_request) {
-    activation = relu6;
-  } else if (message.message_type() == ngraph::he::MessageType::relu_request) {
-    activation = relu;
-  } else {
-    throw ngraph_error("Non-relu message type in handle_relu_request");
-  }
-
-  size_t result_count = message.count();
-  size_t element_size = message.element_size();
-  NGRAPH_INFO << "Received Relu request with " << result_count << " elements"
-              << " of size " << element_size;
-
-  std::vector<seal::Ciphertext> post_relu_ciphers(result_count);
-#pragma omp parallel for
-  for (size_t result_idx = 0; result_idx < result_count; ++result_idx) {
-    seal::Ciphertext pre_relu_cipher;
-    seal::Plaintext relu_plain;
-
-    // Load cipher from stream
-    std::stringstream pre_relu_cipher_stream;
-    pre_relu_cipher_stream.write(message.data_ptr() + result_idx * element_size,
-                                 element_size);
-    pre_relu_cipher.load(m_context, pre_relu_cipher_stream);
-
-    // Decrypt cipher
-    m_decryptor->decrypt(pre_relu_cipher, relu_plain);
-
-    std::vector<double> relu_vals;
-    decode_to_real_vec(relu_plain, relu_vals, complex_packing());
-
-    std::vector<double> post_relu_vals(relu_vals.size());
-    std::transform(relu_vals.begin(), relu_vals.end(), post_relu_vals.begin(),
-                   activation);
-
-    if (complex_packing()) {
-      std::vector<std::complex<double>> complex_relu_vals;
-      real_vec_to_complex_vec(complex_relu_vals, post_relu_vals);
-      m_ckks_encoder->encode(complex_relu_vals, m_scale, relu_plain);
+
+  void ngraph::he::HESealClient::decode_to_real_vec(
+      const seal::Plaintext& plain, std::vector<double>& output, bool complex) {
+    assert(output.size() == 0);
+    if (complex) {
+      std::vector<std::complex<double>> complex_outputs;
+      m_ckks_encoder->decode(plain, complex_outputs);
+      assert(complex_outputs.size() >= m_batch_size);
+      complex_outputs.resize(m_batch_size);
+      complex_vec_to_real_vec(output, complex_outputs);
     } else {
-      m_ckks_encoder->encode(post_relu_vals, m_scale, relu_plain);
-    }
-<<<<<<< HEAD
-    m_encryptor->encrypt(plain_max, cipher_max);
-    cipher_max.save(max_stream);
-    auto max_result_msg = TCPMessage(ngraph::he::MessageType::max_result, 1,
-                                     std::move(max_stream));
-    write_message(std::move(max_result_msg));
-=======
-    m_encryptor->encrypt(relu_plain, post_relu_ciphers[result_idx]);
-  }
-  NGRAPH_INFO << "performed relu; creating relu message";
-
-  auto relu_result_msg =
-      TCPMessage(ngraph::he::MessageType::relu_result, post_relu_ciphers);
-  NGRAPH_INFO << "Writing relu_result message with " << result_count
-              << " ciphertexts";
-
-  write_message(std::move(relu_result_msg));
-  return;
-}
-
-void ngraph::he::HESealClient::decode_to_real_vec(const seal::Plaintext& plain,
-                                                  std::vector<double>& output,
-                                                  bool complex) {
-  assert(output.size() == 0);
-  if (complex) {
-    std::vector<std::complex<double>> complex_outputs;
-    m_ckks_encoder->decode(plain, complex_outputs);
-    assert(complex_outputs.size() >= m_batch_size);
-    complex_outputs.resize(m_batch_size);
-    complex_vec_to_real_vec(output, complex_outputs);
->>>>>>> d2865be5
-  } else {
-    m_ckks_encoder->decode(plain, output);
-    assert(m_batch_size <= output.size());
-    output.resize(m_batch_size);
-  }
-}+      m_ckks_encoder->decode(plain, output);
+      assert(m_batch_size <= output.size());
+      output.resize(m_batch_size);
+    }
+  }