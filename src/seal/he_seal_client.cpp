//*****************************************************************************
// Copyright 2018-2019 Intel Corporation
//
// Licensed under the Apache License, Version 2.0 (the "License");
// you may not use this file except in compliance with the License.
// You may obtain a copy of the License at
//
//     http://www.apache.org/licenses/LICENSE-2.0
//
// Unless required by applicable law or agreed to in writing, software
// distributed under the License is distributed on an "AS IS" BASIS,
// WITHOUT WARRANTIES OR CONDITIONS OF ANY KIND, either express or implied.
// See the License for the specific language governing permissions and
// limitations under the License.
//*****************************************************************************

#include <algorithm>
#include <boost/asio.hpp>
#include <iostream>
#include <memory>
#include <numeric>
#include <string>
#include <vector>

#include "seal/he_seal_client.hpp"
#include "seal/he_seal_util.hpp"
#include "seal/seal.h"
#include "tcp/tcp_client.hpp"
#include "tcp/tcp_message.hpp"

using namespace ngraph;
using namespace std;

runtime::he::HESealClient::HESealClient(const std::string& hostname,
                                        const size_t port,
                                        const size_t batch_size,
                                        const std::vector<float>& inputs)
    : m_is_done(false), m_batch_size{batch_size}, m_inputs{inputs} {
  boost::asio::io_context io_context;
  tcp::resolver resolver(io_context);
  auto endpoints = resolver.resolve(hostname, std::to_string(port));

  auto client_callback = [this](const runtime::he::TCPMessage& message) {
    return handle_message(message);
  };

  m_tcp_client = std::make_shared<runtime::he::TCPClient>(io_context, endpoints,
                                                          client_callback);

  io_context.run();
}

void runtime::he::HESealClient::set_seal_context() {
  m_context = seal::SEALContext::Create(m_encryption_params);

  print_seal_context(*m_context);

  m_keygen = std::make_shared<seal::KeyGenerator>(m_context);
  m_relin_keys = std::make_shared<seal::RelinKeys>(m_keygen->relin_keys(60));
  m_public_key = std::make_shared<seal::PublicKey>(m_keygen->public_key());
  m_secret_key = std::make_shared<seal::SecretKey>(m_keygen->secret_key());
  m_encryptor = std::make_shared<seal::Encryptor>(m_context, *m_public_key);
  m_decryptor = std::make_shared<seal::Decryptor>(m_context, *m_secret_key);

  // Evaluator
  m_evaluator = std::make_shared<seal::Evaluator>(m_context);

  // Encoder
  m_ckks_encoder = std::make_shared<seal::CKKSEncoder>(m_context);

  auto m_context_data = m_context->context_data();
  m_scale = static_cast<double>(
      m_context_data->parms().coeff_modulus().back().value());
}

void runtime::he::HESealClient::handle_message(
    const runtime::he::TCPMessage& message) {
  runtime::he::MessageType msg_type = message.message_type();

  // std::cout << "Client received message type: "
  //          << message_type_to_string(msg_type).c_str() << std::endl;

  if (msg_type == runtime::he::MessageType::parameter_size) {
    // Number of (packed) ciphertexts to perform inference on
    size_t parameter_size;
    std::memcpy(&parameter_size, message.data_ptr(), message.data_size());

    std::cout << "Parameter size " << parameter_size << std::endl;
    std::cout << "Client batch size " << m_batch_size << std::endl;

    std::vector<seal::Ciphertext> ciphers(parameter_size);
    assert(m_inputs.size() == parameter_size * m_batch_size);

    std::stringstream cipher_stream;

#pragma omp parallel for
    for (size_t data_idx = 0; data_idx < parameter_size; ++data_idx) {
      seal::Plaintext plain;
      std::vector<double> encode_vals;
      for (size_t batch_idx = 0; batch_idx < m_batch_size; ++batch_idx) {
        encode_vals.emplace_back(
            (double)(m_inputs[data_idx * m_batch_size + batch_idx]));
      }
      m_ckks_encoder->encode(encode_vals, m_scale, plain);
      seal::Ciphertext c;
      m_encryptor->encrypt(plain, ciphers[data_idx]);
    }
    for (const auto& cipher : ciphers) {
      cipher.save(cipher_stream);
    }

    const std::string& cipher_str = cipher_stream.str();
    const char* cipher_cstr = cipher_str.c_str();
    size_t cipher_size = cipher_str.size();
    std::cout << "Sending execute message with " << parameter_size
              << " ciphertexts, message size " << cipher_size << std::endl;
    auto execute_message = TCPMessage(runtime::he::MessageType::execute,
                                      parameter_size, cipher_size, cipher_cstr);
    write_message(execute_message);

  } else if (msg_type == runtime::he::MessageType::result) {
    size_t result_count = message.count();
    size_t element_size = message.element_size();

    std::vector<seal::Ciphertext> result;
    m_results.reserve(result_count * m_batch_size);
    for (size_t result_idx = 0; result_idx < result_count; ++result_idx) {
      seal::Ciphertext cipher;
      std::stringstream cipher_stream;
      cipher_stream.write(message.data_ptr() + result_idx * element_size,
                          element_size);
      cipher.load(m_context, cipher_stream);

      result.push_back(cipher);
      seal::Plaintext plain;
      m_decryptor->decrypt(cipher, plain);
      std::vector<double> output;
      m_ckks_encoder->decode(plain, output);

      assert(m_batch_size <= output.size());

      for (size_t batch_idx = 0; batch_idx < m_batch_size; ++batch_idx) {
        m_results.emplace_back((float)output[batch_idx]);
      }
    }

    close_connection();
  } else if (msg_type == runtime::he::MessageType::none) {
    close_connection();
  } else if (msg_type == runtime::he::MessageType::encryption_parameters) {
    std::stringstream param_stream;
    param_stream.write(message.data_ptr(), message.element_size());
    m_encryption_params = seal::EncryptionParameters::Load(param_stream);
    std::cout << "Loaded encryption parmeters" << std::endl;

    set_seal_context();

    // Send public key
    std::stringstream pk_stream;
    m_public_key->save(pk_stream);
    auto pk_message =
        TCPMessage(runtime::he::MessageType::public_key, 1, pk_stream);
    std::cout << "Sending public key" << std::endl;
    write_message(pk_message);

    // Send evaluation key
    std::stringstream evk_stream;
    m_relin_keys->save(evk_stream);
    auto evk_message =
        TCPMessage(runtime::he::MessageType::eval_key, 1, evk_stream);
    std::cout << "Sending evaluation key" << std::endl;
    write_message(evk_message);

  } else if (msg_type == runtime::he::MessageType::relu_request) {
    size_t result_count = message.count();
    size_t element_size = message.element_size();

    std::vector<seal::Ciphertext> post_relu_ciphers(result_count);
#pragma omp parallel for
    for (size_t result_idx = 0; result_idx < result_count; ++result_idx) {
      seal::Ciphertext pre_relu_cipher;
      seal::Plaintext pre_relu_plain;
      seal::Plaintext post_relu_plain;

      // Load cipher from stream
      std::stringstream pre_relu_cipher_stream;
      pre_relu_cipher_stream.write(
          message.data_ptr() + result_idx * element_size, element_size);
      pre_relu_cipher.load(m_context, pre_relu_cipher_stream);

      // Decrypt cipher
      m_decryptor->decrypt(pre_relu_cipher, pre_relu_plain);
      std::vector<double> pre_relu;
      m_ckks_encoder->decode(pre_relu_plain, pre_relu);

      // Perform relu
      std::vector<double> post_relu(m_batch_size);
      for (size_t batch_idx = 0; batch_idx < m_batch_size; ++batch_idx) {
        double pre_relu_val = pre_relu[batch_idx];
        double post_relu_val = pre_relu_val > 0 ? pre_relu_val : 0;
        // TODO: don't do relu6 by default!
        post_relu_val = post_relu_val > 6 ? 6.f : post_relu_val;
        // std::cout << "relu(" << pre_relu_val << ") = " << post_relu_val
        //          << std::endl;
        post_relu[batch_idx] = post_relu_val;
      }

      // Encrypt post-relu result
      m_ckks_encoder->encode(post_relu, m_scale, post_relu_plain);
      m_encryptor->encrypt(post_relu_plain, post_relu_ciphers[result_idx]);
    }
    std::stringstream cipher_stream;
    post_relu_ciphers[0].save(cipher_stream);
    size_t cipher_size = cipher_stream.str().size();

    size_t result_message_cnt = 0;
    std::stringstream post_relu_stream;
    for (size_t result_idx = 0; result_idx < result_count; ++result_idx) {
      post_relu_ciphers[result_idx].save(post_relu_stream);

      std::stringstream cipher_stream;
      post_relu_ciphers[0].save(cipher_stream);
      result_message_cnt++;
      size_t cipher_size2 = cipher_stream.str().size();
      if (cipher_size != cipher_size2) {
        std::cout << "Cipher sizes " << cipher_size << ", " << cipher_size2
                  << "don't match" << std::endl;
        throw std::exception();
      }

      if ((result_idx > 0 && result_idx % 1000 == 0) ||
          result_idx == result_count - 1) {
        std::cout << "Cipher size " << cipher_size << std::endl;
        std::cout << "Writing relu_result message with " << result_count
                  << " ciphertexts" << std::endl;

        auto relu_result_msg = TCPMessage(runtime::he::MessageType::relu_result,
                                          result_message_cnt, post_relu_stream);
        write_message(relu_result_msg);
        post_relu_stream.str("");
        result_message_cnt = 0;
      }
    }
<<<<<<< HEAD
=======
    // std::cout << "Writing relu_result message with " << result_count
    //          << " ciphertexts" << std::endl;
>>>>>>> 907419e9

  } else if (msg_type == runtime::he::MessageType::max_request) {
    size_t cipher_count = message.count();
    size_t element_size = message.element_size();

    std::vector<std::vector<double>> input_cipher_values(
        m_batch_size, vector<double>(cipher_count, 0));

    std::vector<double> max_values(m_batch_size,
                                   std::numeric_limits<double>::lowest());

#pragma omp parallel for
    for (size_t cipher_idx = 0; cipher_idx < cipher_count; ++cipher_idx) {
      seal::Ciphertext pre_sort_cipher;
      seal::Plaintext pre_sort_plain;

      // Load cipher from stream
      std::stringstream pre_sort_cipher_stream;
      pre_sort_cipher_stream.write(
          message.data_ptr() + cipher_idx * element_size, element_size);
      pre_sort_cipher.load(m_context, pre_sort_cipher_stream);

      // Decrypt cipher
      m_decryptor->decrypt(pre_sort_cipher, pre_sort_plain);
      std::vector<double> pre_sort_value;
      m_ckks_encoder->decode(pre_sort_plain, pre_sort_value);

      // Discard extra values
      pre_sort_value.resize(m_batch_size);

      for (size_t batch_idx = 0; batch_idx < m_batch_size; ++batch_idx) {
        input_cipher_values[batch_idx][cipher_idx] = pre_sort_value[batch_idx];
      }
    }

    // Get max of each vector of values
    for (size_t batch_idx = 0; batch_idx < m_batch_size; ++batch_idx) {
      max_values[batch_idx] =
          *std::max_element(input_cipher_values[batch_idx].begin(),
                            input_cipher_values[batch_idx].end());
    }

    // Encrypt maximum values
    seal::Ciphertext cipher_max;
    seal::Plaintext plain_max;
    std::stringstream max_stream;
    m_ckks_encoder->encode(max_values, m_scale, plain_max);
    m_encryptor->encrypt(plain_max, cipher_max);
    cipher_max.save(max_stream);
    // std::cout << "Writing max_result message with " << 1 << " ciphertexts"
    //          << std::endl;

    auto max_result_msg =
        TCPMessage(runtime::he::MessageType::max_result, 1, max_stream);
    write_message(max_result_msg);
  } else if (msg_type == runtime::he::MessageType::minimum_request) {
    // Stores (c_1a, c_1b, c_2a, c_b, ..., c_na, c_nb)
    // prints mesage (min(c_1a, c_1b), min(c_2a, c_2b), ..., min(c_na, c_nb))
    size_t cipher_count = message.count();
    assert(cipher_count % 2 == 0);
    size_t element_size = message.element_size();

    std::vector<std::vector<double>> input_cipher_values(
        cipher_count, vector<double>(m_batch_size, 0));

    std::vector<double> min_values(m_batch_size,
                                   std::numeric_limits<double>::max());

#pragma omp parallel for
    for (size_t cipher_idx = 0; cipher_idx < cipher_count; ++cipher_idx) {
      seal::Ciphertext pre_sort_cipher;
      seal::Plaintext pre_sort_plain;

      // Load cipher from stream
      std::stringstream pre_sort_cipher_stream;
      pre_sort_cipher_stream.write(
          message.data_ptr() + cipher_idx * element_size, element_size);
      pre_sort_cipher.load(m_context, pre_sort_cipher_stream);

      // Decrypt cipher
      m_decryptor->decrypt(pre_sort_cipher, pre_sort_plain);
      std::vector<double> pre_sort_value;
      m_ckks_encoder->decode(pre_sort_plain, pre_sort_value);

      // Discard extra values
      pre_sort_value.resize(m_batch_size);

      for (size_t batch_idx = 0; batch_idx < m_batch_size; ++batch_idx) {
        input_cipher_values[cipher_idx][batch_idx] = pre_sort_value[batch_idx];
      }
    }

    // Get minimum of each vector of values
    std::stringstream minimum_stream;
    for (size_t cipher_idx = 0; cipher_idx < cipher_count; cipher_idx += 2) {
      for (size_t batch_idx = 0; batch_idx < m_batch_size; ++batch_idx) {
        min_values[batch_idx] =
            min(input_cipher_values[cipher_idx][batch_idx],
                input_cipher_values[cipher_idx + 1][batch_idx]);
      }
      // Encrypt minimum values
      seal::Ciphertext cipher_minimum;
      seal::Plaintext plain_minimum;
      m_ckks_encoder->encode(min_values, m_scale, plain_minimum);
      m_encryptor->encrypt(plain_minimum, cipher_minimum);
      cipher_minimum.save(minimum_stream);
    }

    // std::cout << "Writing minimum_result message with " << (cipher_count / 2)
    //          << " ciphertexts" << std::endl;

    auto minimum_result_msg =
        TCPMessage(runtime::he::MessageType::minimum_result, cipher_count / 2,
                   minimum_stream);
    write_message(minimum_result_msg);
  } else {
    std::cout << "Unsupported message type: "
              << message_type_to_string(msg_type).c_str() << std::endl;
  }
}

void runtime::he::HESealClient::write_message(
    const runtime::he::TCPMessage& message) {
  m_tcp_client->write_message(message);
}

bool runtime::he::HESealClient::is_done() { return m_is_done; }

std::vector<float> runtime::he::HESealClient::get_results() {
  return m_results;
}

void runtime::he::HESealClient::close_connection() {
  std::cout << "Closing connection" << std::endl;
  m_tcp_client->close();
  m_is_done = true;
}<|MERGE_RESOLUTION|>--- conflicted
+++ resolved
@@ -241,11 +241,6 @@
         result_message_cnt = 0;
       }
     }
-<<<<<<< HEAD
-=======
-    // std::cout << "Writing relu_result message with " << result_count
-    //          << " ciphertexts" << std::endl;
->>>>>>> 907419e9
 
   } else if (msg_type == runtime::he::MessageType::max_request) {
     size_t cipher_count = message.count();
