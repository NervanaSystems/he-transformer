--- conflicted
+++ resolved
@@ -1525,13 +1525,8 @@
           m_aby_executor->prepare_aby_circuit(function_str, relu_tensor);
         }
 
-<<<<<<< HEAD
-        std::vector<proto::HETensor> proto_tensors;
-        relu_tensor->write_to_protos(proto_tensors);
-=======
         std::vector<pb::HETensor> proto_tensors;
         relu_tensor.write_to_protos(proto_tensors);
->>>>>>> 39cc1855
         for (const auto& proto_tensor : proto_tensors) {
           pb::TCPMessage proto_msg;
           proto_msg.set_type(pb::TCPMessage_Type_REQUEST);
@@ -1589,11 +1584,5 @@
         out->data() = m_relu_data;
       }
 
-<<<<<<< HEAD
 }  // namespace he
-}  // namespace he
-=======
-  out->data() = m_relu_data;
-}
-}  // namespace ngraph::he
->>>>>>> 39cc1855
+}  // namespace ngraph::he