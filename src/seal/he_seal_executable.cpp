--- conflicted
+++ resolved
@@ -657,22 +657,8 @@
                    "Not enough client inputs");
       he_input = std::static_pointer_cast<HETensor>(m_client_inputs[input_idx]);
 
-<<<<<<< HEAD
-      auto current_annotation = std::dynamic_pointer_cast<HEOpAnnotations>(
-          param->get_op_annotations());
-      NGRAPH_CHECK(current_annotation != nullptr, "Parameter ",
-                   param->get_name(), " has no HE op annotation");
-      NGRAPH_CHECK(
-          current_annotation->packed() == he_input->is_packed(),
-          "Parameter annotation ", *current_annotation, " does not match ",
-          (he_input->is_packed() ? "packed" : "unpacked"), "input tensor");
-
-      current_annotation->set_encrypted(he_input->any_encrypted_data());
-      param->set_op_annotations(current_annotation);
-=======
       auto current_annotation = HEOpAnnotations::he_op_annotation(*param);
       current_annotation->set_encrypted(he_input->any_encrypted_data());
->>>>>>> b3899827
     } else {
       NGRAPH_HE_LOG(1) << "Processing parameter " << param->get_name()
                        << "(shape {" << param_shape << "}) from server";
@@ -822,39 +808,11 @@
 
         NGRAPH_HE_LOG(3) << "Get output packing / encrypted";
 
-<<<<<<< HEAD
-        // TODO(fboemer): remove case once Constant becomes an op
-        // (https://github.com/NervanaSystems/ngraph/pull/3752)
-        bool encrypted_out;
-        bool packed_out;
-        if (op->is_op()) {
-          std::shared_ptr<HEOpAnnotations> he_op_annotation =
-              HEOpAnnotations::he_op_annotation(
-                  *std::static_pointer_cast<const op::Op>(op));
-          encrypted_out = he_op_annotation->encrypted();
-          packed_out = he_op_annotation->packed();
-        } else {
-          NGRAPH_WARN
-              << "Node " << op->get_name()
-              << " is not op, using default encrypted / packing behavior";
-          encrypted_out =
-              std::any_of(op_inputs.begin(), op_inputs.end(),
-                          [](const std::shared_ptr<HETensor>& op_input) {
-                            return op_input->any_encrypted_data();
-                          });
-          packed_out =
-              std::any_of(op_inputs.begin(), op_inputs.end(),
-                          [](const std::shared_ptr<HETensor>& he_tensor) {
-                            return he_tensor->is_packed();
-                          });
-        }
-=======
         std::shared_ptr<HEOpAnnotations> he_op_annotation =
             HEOpAnnotations::he_op_annotation(*op);
         bool encrypted_out = he_op_annotation->encrypted();
         bool packed_out = he_op_annotation->packed();
 
->>>>>>> b3899827
         NGRAPH_HE_LOG(3) << "encrypted_out " << encrypted_out;
         NGRAPH_HE_LOG(3) << "packed_out " << packed_out;
         if (packed_out) {
@@ -991,11 +949,7 @@
       break;
     }
     case OP_TYPEID::BatchNormInference: {
-<<<<<<< HEAD
-      const auto bn = static_cast<const op::BatchNormInference*>(&node);
-=======
       const auto bn = static_cast<const op::BatchNormInference*>(op.get());
->>>>>>> b3899827
       double eps = bn->get_eps_value();
       NGRAPH_CHECK(args.size() == 5, "BatchNormInference has ", args.size(),
                    "arguments (expected 5).");
@@ -1135,11 +1089,7 @@
       break;
     }
     case OP_TYPEID::MaxPool: {
-<<<<<<< HEAD
-      const auto* max_pool = static_cast<const op::MaxPool*>(&node);
-=======
       const auto* max_pool = static_cast<const op::MaxPool*>(op.get());
->>>>>>> b3899827
       if (enable_client()) {
         handle_server_max_pool_op(args[0], out[0], node_wrapper);
       } else {
@@ -1271,13 +1221,8 @@
       break;
     }
     case OP_TYPEID::Softmax: {
-<<<<<<< HEAD
-      const auto* softmax = static_cast<const op::Softmax*>(&node);
-      const auto& axes = softmax->get_axes();
-=======
       const auto* softmax = static_cast<const op::Softmax*>(op.get());
       auto axes = softmax->get_axes();
->>>>>>> b3899827
       NGRAPH_CHECK(!args[0]->is_packed() || (axes.find(0) == axes.end()),
                    "Softmax axes cannot contain 0 for packed tensors");
 
@@ -1365,10 +1310,6 @@
     case OP_TYPEID::QuantizedConvolution:
     case OP_TYPEID::QuantizedDot:
     case OP_TYPEID::QuantizedDotBias:
-<<<<<<< HEAD
-    case OP_TYPEID::QuantizedMaxPool:
-=======
->>>>>>> b3899827
     case OP_TYPEID::ScalarConstantLike:
     case OP_TYPEID::Send:
     case OP_TYPEID::Recv:
@@ -1395,11 +1336,7 @@
     case OP_TYPEID::Transpose:
     case OP_TYPEID::Xor:
     default:
-<<<<<<< HEAD
-      throw unsupported_op("Unsupported op '" + node.description() + "'");
-=======
       throw unsupported_op("Unsupported op '" + op->description() + "'");
->>>>>>> b3899827
 #pragma clang diagnostic pop
   }
 }  // namespace he
@@ -1556,29 +1493,11 @@
         std::vector<pb::HETensor> proto_tensors;
         relu_tensor->write_to_protos(proto_tensors);
         for (const auto& proto_tensor : proto_tensors) {
-<<<<<<< HEAD
           pb::TCPMessage write_msg;
           write_msg.set_type(pb::TCPMessage_Type_REQUEST);
           *write_msg.mutable_function() = node_to_proto_function(
               node_wrapper,
               {{"enable_gc", bool_to_string(enable_garbled_circuits())}});
-=======
-          pb::TCPMessage proto_msg;
-          proto_msg.set_type(pb::TCPMessage_Type_REQUEST);
-
-          // TODO(fboemer): factor out serializing the function
-          json js = {{"function", op->description()}};
-          if (type_id == OP_TYPEID::BoundedRelu) {
-            const auto* bounded_relu =
-                static_cast<const op::BoundedRelu*>(op.get());
-            float alpha = bounded_relu->get_alpha();
-            js["bound"] = alpha;
-          }
-
-          pb::Function f;
-          f.set_function(js.dump());
-          *proto_msg.mutable_function() = f;
->>>>>>> b3899827
 
           *write_msg.add_he_tensors() = proto_tensor;
           TCPMessage relu_message(std::move(write_msg));
@@ -1619,8 +1538,4 @@
 
   out->data() = m_relu_data;
 }
-<<<<<<< HEAD
-
-=======
->>>>>>> b3899827
 }  // namespace ngraph::runtime::he