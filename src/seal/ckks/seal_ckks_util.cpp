//*****************************************************************************
// Copyright 2018 Intel Corporation
//
// Licensed under the Apache License, Version 2.0 (the "License");
// you may not use this file except in compliance with the License.
// You may obtain a copy of the License at
//
//     http://www.apache.org/licenses/LICENSE-2.0
//
// Unless required by applicable law or agreed to in writing, software
// distributed under the License is distributed on an "AS IS" BASIS,
// WITHOUT WARRANTIES OR CONDITIONS OF ANY KIND, either express or implied.
// See the License for the specific language governing permissions and
// limitations under the License.
#include <mutex>

// Copyright (c) Microsoft Corporation. All rights reserved.
// Licensed under the MIT license.
#include "seal/ckks/seal_ckks_util.hpp"
#include "seal/util/polyarithsmallmod.h"

// Matches the modulus chain for the two elements in-place
// The elements are modified if necessary
void ngraph::he::match_modulus_and_scale_inplace(
    SealCiphertextWrapper* arg0, SealCiphertextWrapper* arg1,
    const HESealCKKSBackend* he_seal_ckks_backend,
<<<<<<< HEAD
    const seal::MemoryPoolHandle& pool) {
  if (arg0 == arg1) {
    return;
  }
  std::lock_guard<std::mutex>(arg0->get_encode_mutex());
  std::lock_guard<std::mutex>(arg1->get_encode_mutex());
  size_t chain_ind0 = he_seal_ckks_backend->get_context()
                          ->context_data(arg0->get_hetext().parms_id())
                          ->chain_index();
=======
    seal::MemoryPoolHandle pool) {
  size_t chain_ind0 = ngraph::he::get_chain_index(arg0, he_seal_ckks_backend);
  size_t chain_ind1 = ngraph::he::get_chain_index(arg1, he_seal_ckks_backend);

  if (chain_ind0 == chain_ind1) {
    return;
  }
>>>>>>> ea180919

  if (chain_ind0 < chain_ind1) {
    match_modulus_and_scale_inplace(arg1, arg0, he_seal_ckks_backend, pool);
  }

  bool rescale = !ngraph::he::within_rescale_tolerance(arg0, arg1);

  if (chain_ind0 != chain_ind1) {
    NGRAPH_INFO << "Chain inds " << chain_ind0 << ", " << chain_ind1
                << " do not match";
  }

  if (chain_ind0 > chain_ind1) {
    auto arg1_parms_id = arg1->get_hetext().parms_id();
    if (rescale) {
      he_seal_ckks_backend->get_evaluator()->rescale_to_inplace(
          arg0->get_hetext(), arg1_parms_id);
    } else {
      he_seal_ckks_backend->get_evaluator()->mod_switch_to_inplace(
          arg0->get_hetext(), arg1_parms_id);
    }
    chain_ind0 = ngraph::he::get_chain_index(arg0, he_seal_ckks_backend);
    NGRAPH_CHECK(chain_ind0 == chain_ind1);

    ngraph::he::match_scale(arg0, arg1, he_seal_ckks_backend);
  }
}

<<<<<<< HEAD
// Matches the modulus chain for the two elements in-place
// The elements are modified if necessary
void runtime::he::he_seal::ckks::match_modulus_inplace(
    SealPlaintextWrapper* arg0, SealCiphertextWrapper* arg1,
    const HESealCKKSBackend* he_seal_ckks_backend,
    const seal::MemoryPoolHandle& pool) {
  std::lock_guard<std::mutex>(arg0->get_encode_mutex());
  std::lock_guard<std::mutex>(arg1->get_mutex());

  size_t chain_ind0 = he_seal_ckks_backend->get_context()
                          ->context_data(arg0->get_hetext().parms_id())
                          ->chain_index();
=======
// Encode value into vector of coefficients
void ngraph::he::encode(double value, double scale,
                        seal::parms_id_type parms_id,
                        std::vector<std::uint64_t>& destination,
                        const HESealCKKSBackend* he_seal_ckks_backend,
                        seal::MemoryPoolHandle pool) {
  // Verify parameters.
  auto context = he_seal_ckks_backend->get_context();
  auto context_data_ptr = context->context_data(parms_id);
  if (!context_data_ptr) {
    throw ngraph_error("parms_id is not valid for encryption parameters");
  }
  if (!pool) {
    throw ngraph_error("pool is uninitialized");
  }
>>>>>>> ea180919

  auto& context_data = *context_data_ptr;
  auto& parms = context_data.parms();
  auto& coeff_modulus = parms.coeff_modulus();
  size_t coeff_mod_count = coeff_modulus.size();
  size_t coeff_count = parms.poly_modulus_degree();

<<<<<<< HEAD
  if (chain_ind0 != chain_ind1) {
    NGRAPH_INFO << "Chain inds " << chain_ind0 << ", " << chain_ind1
                << " do not match";
  }

  NGRAPH_ASSERT(chain_ind0 >= chain_ind1)
      << "plaintext chain ind " << chain_ind1
      << " smaller than ciphertext chain in " << chain_ind0;

  if (chain_ind0 > chain_ind1) {
    he_seal_ckks_backend->get_evaluator()->mod_switch_to_inplace(
        arg0->get_hetext(), arg1->get_hetext().parms_id());
    chain_ind0 = he_seal_ckks_backend->get_context()
                     ->context_data(arg0->get_hetext().parms_id())
                     ->chain_index();
    NGRAPH_ASSERT(chain_ind0 == chain_ind1);
=======
  // Quick sanity check
  if (!seal::util::product_fits_in(coeff_mod_count, coeff_count)) {
    throw ngraph_error("invalid parameters");
  }

  // Check that scale is positive and not too large
  if (scale <= 0 || (static_cast<int>(log2(scale)) >=
                     context_data.total_coeff_modulus_bit_count())) {
    throw ngraph_error("scale out of bounds");
  }

  // Compute the scaled value
  value *= scale;

  int coeff_bit_count = static_cast<int>(log2(fabs(value))) + 2;
  if (coeff_bit_count >= context_data.total_coeff_modulus_bit_count()) {
    throw ngraph_error("encoded value is too large");
  }

  double two_pow_64 = pow(2.0, 64);

  // Resize destination to appropriate size
  // TODO: use reserve?
  destination.resize(coeff_mod_count);

  double coeffd = round(value);
  bool is_negative = std::signbit(coeffd);
  coeffd = fabs(coeffd);

  // Use faster decomposition methods when possible
  if (coeff_bit_count <= 64) {
    uint64_t coeffu = static_cast<uint64_t>(fabs(coeffd));

    if (is_negative) {
      for (size_t j = 0; j < coeff_mod_count; j++) {
        destination[j] = seal::util::negate_uint_mod(
            coeffu % coeff_modulus[j].value(), coeff_modulus[j]);
        // fill_n(destination.data() + (j * coeff_count), coeff_count,
        //       negate_uint_mod(coeffu % coeff_modulus[j].value(),
        //                       coeff_modulus[j]));
      }
    } else {
      for (size_t j = 0; j < coeff_mod_count; j++) {
        destination[j] = coeffu % coeff_modulus[j].value();
        // fill_n(destination.data() + (j * coeff_count), coeff_count,
        //       coeffu % coeff_modulus[j].value());
      }
    }
  } else if (coeff_bit_count <= 128) {
    uint64_t coeffu[2]{static_cast<uint64_t>(fmod(coeffd, two_pow_64)),
                       static_cast<uint64_t>(coeffd / two_pow_64)};

    if (is_negative) {
      for (size_t j = 0; j < coeff_mod_count; j++) {
        destination[j] = seal::util::negate_uint_mod(
            seal::util::barrett_reduce_128(coeffu, coeff_modulus[j]),
            coeff_modulus[j]);
        // fill_n(destination.data() + (j * coeff_count), coeff_count,
        //       negate_uint_mod(barrett_reduce_128(coeffu, coeff_modulus[j]),
        //                       coeff_modulus[j]));
      }
    } else {
      for (size_t j = 0; j < coeff_mod_count; j++) {
        destination[j] =
            seal::util::barrett_reduce_128(coeffu, coeff_modulus[j]);
        // fill_n(destination.data() + (j * coeff_count), coeff_count,
        //        barrett_reduce_128(coeffu, coeff_modulus[j]));
      }
    }
  } else {
    // From evaluator.h
    auto decompose_single_coeff =
        [](const seal::SEALContext::ContextData& context_data,
           const std::uint64_t* value, std::uint64_t* destination,
           seal::util::MemoryPool& pool) {
          auto& parms = context_data.parms();
          auto& coeff_modulus = parms.coeff_modulus();
          std::size_t coeff_mod_count = coeff_modulus.size();
#ifdef SEAL_DEBUG
          if (value == nullptr) {
            throw ngraph_error("value cannot be null");
          }
          if (destination == nullptr) {
            throw ngraph_error("destination cannot be null");
          }
          if (destination == value) {
            throw ngraph_error("value cannot be the same as destination");
          }
#endif
          if (coeff_mod_count == 1) {
            seal::util::set_uint_uint(value, coeff_mod_count, destination);
            return;
          }

          auto value_copy(seal::util::allocate_uint(coeff_mod_count, pool));
          for (std::size_t j = 0; j < coeff_mod_count; j++) {
            // destination[j] = util::modulo_uint(
            //    value, coeff_mod_count, coeff_modulus_[j], pool);

            // Manually inlined for efficiency
            // Make a fresh copy of value
            seal::util::set_uint_uint(value, coeff_mod_count, value_copy.get());

            // Starting from the top, reduce always 128-bit blocks
            for (std::size_t k = coeff_mod_count - 1; k--;) {
              value_copy[k] = seal::util::barrett_reduce_128(
                  value_copy.get() + k, coeff_modulus[j]);
            }
            destination[j] = value_copy[0];
          }
        };

    // Slow case
    auto coeffu(seal::util::allocate_uint(coeff_mod_count, pool));
    auto decomp_coeffu(seal::util::allocate_uint(coeff_mod_count, pool));

    // We are at this point guaranteed to fit in the allocated space
    seal::util::set_zero_uint(coeff_mod_count, coeffu.get());
    auto coeffu_ptr = coeffu.get();
    while (coeffd >= 1) {
      *coeffu_ptr++ = static_cast<uint64_t>(fmod(coeffd, two_pow_64));
      coeffd /= two_pow_64;
    }

    // Next decompose this coefficient
    decompose_single_coeff(context_data, coeffu.get(), decomp_coeffu.get(),
                           pool);

    // Finally replace the sign if necessary
    if (is_negative) {
      for (size_t j = 0; j < coeff_mod_count; j++) {
        destination[j] =
            seal::util::negate_uint_mod(decomp_coeffu[j], coeff_modulus[j]);
        // fill_n(destination.data() + (j * coeff_count), coeff_count,
        //       negate_uint_mod(decomp_coeffu[j], coeff_modulus[j]));
      }
    } else {
      for (size_t j = 0; j < coeff_mod_count; j++) {
        destination[j] = decomp_coeffu[j];
        // fill_n(destination.data() + (j * coeff_count), coeff_count,
        //       decomp_coeffu[j]);
      }
    }
>>>>>>> ea180919
  }
}

void ngraph::he::add_plain_inplace(
    seal::Ciphertext& encrypted, double value,
    const HESealCKKSBackend* he_seal_ckks_backend) {
  // Verify parameters.
  auto context = he_seal_ckks_backend->get_context();
  if (!encrypted.is_metadata_valid_for(context)) {
    throw ngraph_error("encrypted is not valid for encryption parameters");
  }
  auto& context_data = *context->context_data(encrypted.parms_id());
  auto& parms = context_data.parms();

  NGRAPH_CHECK(parms.scheme() == seal::scheme_type::CKKS,
               "Scheme type must be CKKS");
  if (parms.scheme() == seal::scheme_type::CKKS && !encrypted.is_ntt_form()) {
    throw ngraph_error("CKKS encrypted must be in NTT form");
  }

  // Extract encryption parameters.
  auto& coeff_modulus = parms.coeff_modulus();
  size_t coeff_count = parms.poly_modulus_degree();
  size_t coeff_mod_count = coeff_modulus.size();

  // Size check
  if (!seal::util::product_fits_in(coeff_count, coeff_mod_count)) {
    throw ngraph_error("invalid parameters");
  }

  NGRAPH_CHECK(encrypted.data() != nullptr, "Encrypted data == nullptr");

  // Encode
  std::vector<std::uint64_t> plaintext_vals(coeff_mod_count, 0);
  double scale = encrypted.scale();
  ngraph::he::encode(value, scale, parms.parms_id(), plaintext_vals,
                     he_seal_ckks_backend);

  for (size_t j = 0; j < coeff_mod_count; j++) {
    // Add poly scalar instead of poly poly
    ngraph::he::add_poly_scalar_coeffmod(
        encrypted.data() + (j * coeff_count), coeff_count, plaintext_vals[j],
        coeff_modulus[j], encrypted.data() + (j * coeff_count));
    // seal::util::add_poly_poly_coeffmod(
    //     encrypted.data() + (j * coeff_count),
    //     plain.data() + (j * coeff_count), coeff_count, coeff_modulus[j],
    //     encrypted.data() + (j * coeff_count));
  }

#ifndef SEAL_ALLOW_TRANSPARENT_CIPHERTEXT
  // Transparent ciphertext output is not allowed.
  if (encrypted.is_transparent()) {
    throw ngraph_error("result ciphertext is transparent");
  }
#endif
}

void ngraph::he::multiply_plain_inplace(
    seal::Ciphertext& encrypted, double value,
    const HESealCKKSBackend* he_seal_ckks_backend,
<<<<<<< HEAD
    const seal::MemoryPoolHandle& pool) {
  if (arg0 == arg1) {
    return;
  }
  std::lock_guard<std::mutex>(arg0->get_mutex());
  std::lock_guard<std::mutex>(arg1->get_mutex());

  size_t chain_ind0 = he_seal_ckks_backend->get_context()
                          ->context_data(arg0->get_hetext().parms_id())
                          ->chain_index();
=======
    seal::MemoryPoolHandle pool) {
  // Verify parameters.
  auto context = he_seal_ckks_backend->get_context();
  if (!encrypted.is_metadata_valid_for(context)) {
    throw ngraph_error("encrypted is not valid for encryption parameters");
  }
  if (!context->context_data(encrypted.parms_id())) {
    throw ngraph_error("encrypted is not valid for encryption parameters");
  }
  if (!encrypted.is_ntt_form()) {
    throw ngraph_error("encrypted is not NTT form");
  }
  if (!pool) {
    throw ngraph_error("pool is uninitialized");
  }
>>>>>>> ea180919

  // Extract encryption parameters.
  auto& context_data = *context->context_data(encrypted.parms_id());
  auto& parms = context_data.parms();
  auto& coeff_modulus = parms.coeff_modulus();
  size_t coeff_count = parms.poly_modulus_degree();
  size_t coeff_mod_count = coeff_modulus.size();
  size_t encrypted_ntt_size = encrypted.size();

<<<<<<< HEAD
  if (chain_ind0 != chain_ind1) {
    NGRAPH_INFO << "Chain inds " << chain_ind0 << ", " << chain_ind1
                << " do not match";
  } else {
    NGRAPH_INFO << "chain idx " << chain_ind0;
  }

  if (chain_ind0 > chain_ind1) {
    he_seal_ckks_backend->get_evaluator()->mod_switch_to_inplace(
        arg0->get_hetext(), arg1->get_hetext().parms_id(), pool);
    chain_ind0 = he_seal_ckks_backend->get_context()
                     ->context_data(arg0->get_hetext().parms_id())
                     ->chain_index();
    NGRAPH_ASSERT(chain_ind0 == chain_ind1);
  } else if (chain_ind1 > chain_ind0) {
    he_seal_ckks_backend->get_evaluator()->mod_switch_to_inplace(
        arg1->get_hetext(), arg0->get_hetext().parms_id(), pool);
    chain_ind1 = he_seal_ckks_backend->get_context()
                     ->context_data(arg1->get_hetext().parms_id())
                     ->chain_index();
    NGRAPH_ASSERT(chain_ind0 == chain_ind1);
=======
  // Size check
  if (!seal::util::product_fits_in(encrypted_ntt_size, coeff_count,
                                   coeff_mod_count)) {
    throw ngraph_error("invalid parameters");
  }

  std::vector<std::uint64_t> plaintext_vals(coeff_mod_count, 0);
  // TODO: explore using different scales! Smaller scales might reduce # of
  // rescalings
  double scale = encrypted.scale();
  ngraph::he::encode(value, scale, parms.parms_id(), plaintext_vals,
                     he_seal_ckks_backend);

  double new_scale = scale * scale;
  // Check that scale is positive and not too large
  if (new_scale <= 0 || (static_cast<int>(log2(new_scale)) >=
                         context_data.total_coeff_modulus_bit_count())) {
    throw ngraph_error("scale out of bounds");
  }

  for (size_t i = 0; i < encrypted_ntt_size; i++) {
    for (size_t j = 0; j < coeff_mod_count; j++) {
      // Multiply by scalar instead of doing dyadic product
      seal::util::multiply_poly_scalar_coeffmod(
          encrypted.data(i) + (j * coeff_count), coeff_count, plaintext_vals[j],
          coeff_modulus[j], encrypted.data(i) + (j * coeff_count));
      // dyadic_product_coeffmod(encrypted.data(i) + (j * coeff_count),
      //                        plain_ntt.data() + (j * coeff_count),
      //                        coeff_count, coeff_modulus[j],
      //                       encrypted.data(i) + (j * coeff_count));
    }
  }

  // Set the scale
  encrypted.scale() = new_scale;

#ifndef SEAL_ALLOW_TRANSPARENT_CIPHERTEXT
  // Transparent ciphertext output is not allowed.
  if (encrypted.is_transparent()) {
    NGRAPH_INFO << "encrypted.uint64_count() " << encrypted.uint64_count();
    NGRAPH_INFO << "size " << encrypted.size();
    throw ngraph_error("result ciphertext is transparent");
>>>>>>> ea180919
  }
#endif
}<|MERGE_RESOLUTION|>--- conflicted
+++ resolved
@@ -24,17 +24,6 @@
 void ngraph::he::match_modulus_and_scale_inplace(
     SealCiphertextWrapper* arg0, SealCiphertextWrapper* arg1,
     const HESealCKKSBackend* he_seal_ckks_backend,
-<<<<<<< HEAD
-    const seal::MemoryPoolHandle& pool) {
-  if (arg0 == arg1) {
-    return;
-  }
-  std::lock_guard<std::mutex>(arg0->get_encode_mutex());
-  std::lock_guard<std::mutex>(arg1->get_encode_mutex());
-  size_t chain_ind0 = he_seal_ckks_backend->get_context()
-                          ->context_data(arg0->get_hetext().parms_id())
-                          ->chain_index();
-=======
     seal::MemoryPoolHandle pool) {
   size_t chain_ind0 = ngraph::he::get_chain_index(arg0, he_seal_ckks_backend);
   size_t chain_ind1 = ngraph::he::get_chain_index(arg1, he_seal_ckks_backend);
@@ -42,7 +31,6 @@
   if (chain_ind0 == chain_ind1) {
     return;
   }
->>>>>>> ea180919
 
   if (chain_ind0 < chain_ind1) {
     match_modulus_and_scale_inplace(arg1, arg0, he_seal_ckks_backend, pool);
@@ -71,20 +59,6 @@
   }
 }
 
-<<<<<<< HEAD
-// Matches the modulus chain for the two elements in-place
-// The elements are modified if necessary
-void runtime::he::he_seal::ckks::match_modulus_inplace(
-    SealPlaintextWrapper* arg0, SealCiphertextWrapper* arg1,
-    const HESealCKKSBackend* he_seal_ckks_backend,
-    const seal::MemoryPoolHandle& pool) {
-  std::lock_guard<std::mutex>(arg0->get_encode_mutex());
-  std::lock_guard<std::mutex>(arg1->get_mutex());
-
-  size_t chain_ind0 = he_seal_ckks_backend->get_context()
-                          ->context_data(arg0->get_hetext().parms_id())
-                          ->chain_index();
-=======
 // Encode value into vector of coefficients
 void ngraph::he::encode(double value, double scale,
                         seal::parms_id_type parms_id,
@@ -100,7 +74,6 @@
   if (!pool) {
     throw ngraph_error("pool is uninitialized");
   }
->>>>>>> ea180919
 
   auto& context_data = *context_data_ptr;
   auto& parms = context_data.parms();
@@ -108,24 +81,6 @@
   size_t coeff_mod_count = coeff_modulus.size();
   size_t coeff_count = parms.poly_modulus_degree();
 
-<<<<<<< HEAD
-  if (chain_ind0 != chain_ind1) {
-    NGRAPH_INFO << "Chain inds " << chain_ind0 << ", " << chain_ind1
-                << " do not match";
-  }
-
-  NGRAPH_ASSERT(chain_ind0 >= chain_ind1)
-      << "plaintext chain ind " << chain_ind1
-      << " smaller than ciphertext chain in " << chain_ind0;
-
-  if (chain_ind0 > chain_ind1) {
-    he_seal_ckks_backend->get_evaluator()->mod_switch_to_inplace(
-        arg0->get_hetext(), arg1->get_hetext().parms_id());
-    chain_ind0 = he_seal_ckks_backend->get_context()
-                     ->context_data(arg0->get_hetext().parms_id())
-                     ->chain_index();
-    NGRAPH_ASSERT(chain_ind0 == chain_ind1);
-=======
   // Quick sanity check
   if (!seal::util::product_fits_in(coeff_mod_count, coeff_count)) {
     throw ngraph_error("invalid parameters");
@@ -269,7 +224,6 @@
         //       decomp_coeffu[j]);
       }
     }
->>>>>>> ea180919
   }
 }
 
@@ -330,18 +284,6 @@
 void ngraph::he::multiply_plain_inplace(
     seal::Ciphertext& encrypted, double value,
     const HESealCKKSBackend* he_seal_ckks_backend,
-<<<<<<< HEAD
-    const seal::MemoryPoolHandle& pool) {
-  if (arg0 == arg1) {
-    return;
-  }
-  std::lock_guard<std::mutex>(arg0->get_mutex());
-  std::lock_guard<std::mutex>(arg1->get_mutex());
-
-  size_t chain_ind0 = he_seal_ckks_backend->get_context()
-                          ->context_data(arg0->get_hetext().parms_id())
-                          ->chain_index();
-=======
     seal::MemoryPoolHandle pool) {
   // Verify parameters.
   auto context = he_seal_ckks_backend->get_context();
@@ -357,7 +299,6 @@
   if (!pool) {
     throw ngraph_error("pool is uninitialized");
   }
->>>>>>> ea180919
 
   // Extract encryption parameters.
   auto& context_data = *context->context_data(encrypted.parms_id());
@@ -367,29 +308,6 @@
   size_t coeff_mod_count = coeff_modulus.size();
   size_t encrypted_ntt_size = encrypted.size();
 
-<<<<<<< HEAD
-  if (chain_ind0 != chain_ind1) {
-    NGRAPH_INFO << "Chain inds " << chain_ind0 << ", " << chain_ind1
-                << " do not match";
-  } else {
-    NGRAPH_INFO << "chain idx " << chain_ind0;
-  }
-
-  if (chain_ind0 > chain_ind1) {
-    he_seal_ckks_backend->get_evaluator()->mod_switch_to_inplace(
-        arg0->get_hetext(), arg1->get_hetext().parms_id(), pool);
-    chain_ind0 = he_seal_ckks_backend->get_context()
-                     ->context_data(arg0->get_hetext().parms_id())
-                     ->chain_index();
-    NGRAPH_ASSERT(chain_ind0 == chain_ind1);
-  } else if (chain_ind1 > chain_ind0) {
-    he_seal_ckks_backend->get_evaluator()->mod_switch_to_inplace(
-        arg1->get_hetext(), arg0->get_hetext().parms_id(), pool);
-    chain_ind1 = he_seal_ckks_backend->get_context()
-                     ->context_data(arg1->get_hetext().parms_id())
-                     ->chain_index();
-    NGRAPH_ASSERT(chain_ind0 == chain_ind1);
-=======
   // Size check
   if (!seal::util::product_fits_in(encrypted_ntt_size, coeff_count,
                                    coeff_mod_count)) {
@@ -432,7 +350,6 @@
     NGRAPH_INFO << "encrypted.uint64_count() " << encrypted.uint64_count();
     NGRAPH_INFO << "size " << encrypted.size();
     throw ngraph_error("result ciphertext is transparent");
->>>>>>> ea180919
   }
 #endif
 }