--- conflicted
+++ resolved
@@ -30,7 +30,6 @@
 namespace he {
 namespace he_seal {
 namespace ckks {
-<<<<<<< HEAD
 // Matches the scale and modulus chain for the elements in-place
 void match_modulus_inplace(
     std::vector<std::shared_ptr<runtime::he::HECiphertext>>& elements,
@@ -38,8 +37,7 @@
 
 // Matches the scale and modulus chain for the two elements in-place
 // The elements are modified if necessary
-=======
->>>>>>> 907419e9
+
 template <typename S, typename T>
 void match_scale(S* arg0, T* arg1,
                  const HESealCKKSBackend* he_seal_ckks_backend) {
@@ -52,48 +50,6 @@
   arg0->get_hetext().scale() = arg1->get_hetext().scale();
 }
 
-<<<<<<< HEAD
-#pragma omp critical
-  {
-    auto& arg0_he = arg0->get_hetext();
-    auto& arg1_he = arg1->get_hetext();
-    auto arg0_parms = arg0_he.parms_id();
-    auto arg1_parms = arg1_he.parms_id();
-
-    size_t chain_ind0 = he_seal_ckks_backend->get_context()
-                            ->context_data(arg0_parms)
-                            ->chain_index();
-
-    size_t chain_ind1 = he_seal_ckks_backend->get_context()
-                            ->context_data(arg1_parms)
-                            ->chain_index();
-    if (chain_ind0 == 0 || chain_ind1 == 0) {
-      NGRAPH_INFO << "Chain inds " << chain_ind0 << " ,  " << chain_ind1;
-      exit(1);
-    }
-
-    if (chain_ind0 > chain_ind1) {
-      he_seal_ckks_backend->get_evaluator()->mod_switch_to_inplace(arg0_he,
-                                                                   arg1_parms);
-      chain_ind0 = he_seal_ckks_backend->get_context()
-                       ->context_data(arg0_he.parms_id())
-                       ->chain_index();
-
-      assert(chain_ind0 == chain_ind1);
-    }
-    if (chain_ind1 > chain_ind0) {
-      he_seal_ckks_backend->get_evaluator()->mod_switch_to_inplace(arg1_he,
-                                                                   arg0_parms);
-      chain_ind1 = he_seal_ckks_backend->get_context()
-                       ->context_data(arg1_he.parms_id())
-                       ->chain_index();
-      assert(chain_ind0 == chain_ind1);
-    }
-  }
-  return;
-
-}  // namespace ckks
-=======
 void match_modulus_inplace(
     SealPlaintextWrapper* arg0, SealPlaintextWrapper* arg1,
     const HESealCKKSBackend* he_seal_ckks_backend,
@@ -114,7 +70,7 @@
     const HESealCKKSBackend* he_seal_ckks_backend,
     const seal::MemoryPoolHandle& pool = seal::MemoryManager::GetPool());
 
->>>>>>> 907419e9
+
 }  // namespace ckks
 }  // namespace he_seal
 }  // namespace he
