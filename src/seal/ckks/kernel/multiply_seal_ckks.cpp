//*****************************************************************************
// Copyright 2018-2019 Intel Corporation
//
// Licensed under the Apache License, Version 2.0 (the "License");
// you may not use this file except in compliance with the License.
// You may obtain a copy of the License at
//
//     http://www.apache.org/licenses/LICENSE-2.0
//
// Unless required by applicable law or agreed to in writing, software
// distributed under the License is distributed on an "AS IS" BASIS,
// WITHOUT WARRANTIES OR CONDITIONS OF ANY KIND, either express or implied.
// See the License for the specific language governing permissions and
// limitations under the License.
//*****************************************************************************

#include "seal/ckks/kernel/multiply_seal_ckks.hpp"
#include "seal/ckks/seal_ckks_util.hpp"

using namespace std;
using namespace ngraph::runtime::he;

void he_seal::ckks::kernel::scalar_multiply_ckks(
    shared_ptr<he_seal::SealCiphertextWrapper>& arg0,
    shared_ptr<he_seal::SealCiphertextWrapper>& arg1,
    shared_ptr<he_seal::SealCiphertextWrapper>& out,
    const element::Type& element_type,
    const runtime::he::he_seal::HESealCKKSBackend* he_seal_ckks_backend,
    const seal::MemoryPoolHandle& pool) {
  match_modulus_inplace(arg0.get(), arg1.get(), he_seal_ckks_backend, pool);
  match_scale(arg0.get(), arg1.get(), he_seal_ckks_backend);
  size_t chain_ind0 = he_seal_ckks_backend->get_context()
                          ->context_data(arg0->get_hetext().parms_id())
                          ->chain_index();
  size_t chain_ind1 = he_seal_ckks_backend->get_context()
                          ->context_data(arg1->get_hetext().parms_id())
                          ->chain_index();

  if (chain_ind0 == 0 || chain_ind1 == 0) {
    NGRAPH_INFO << "Multiplicative depth limit reached";
    exit(1);
  }

  if (arg0 == arg1) {
    he_seal_ckks_backend->get_evaluator()->square(arg0->m_ciphertext,
                                                  out->m_ciphertext, pool);
  } else {
    he_seal_ckks_backend->get_evaluator()->multiply(
        arg0->m_ciphertext, arg1->m_ciphertext, out->m_ciphertext, pool);
  }

  he_seal_ckks_backend->get_evaluator()->relinearize_inplace(
      out->m_ciphertext, *(he_seal_ckks_backend->get_relin_keys()), pool);

  he_seal_ckks_backend->get_evaluator()->rescale_to_next_inplace(
      out->m_ciphertext, pool);
}

void he_seal::ckks::kernel::scalar_multiply_ckks(
    shared_ptr<he_seal::SealCiphertextWrapper>& arg0,
    shared_ptr<he_seal::SealPlaintextWrapper>& arg1,
    shared_ptr<he_seal::SealCiphertextWrapper>& out,
    const element::Type& element_type,
    const runtime::he::he_seal::HESealCKKSBackend* he_seal_ckks_backend,
    const seal::MemoryPoolHandle& pool) {
  if (!arg1->is_encoded()) {
    // Just-in-time encoding at the right scale and modulus
    he_seal_ckks_backend->encode(arg1, arg0->m_ciphertext.parms_id(),
                                 arg0->m_ciphertext.scale(), false);
  } else {
    match_modulus_inplace(arg0.get(), arg1.get(), he_seal_ckks_backend, pool);
    match_scale(arg0.get(), arg1.get(), he_seal_ckks_backend);
  }
<<<<<<< HEAD

  size_t pre_chain_ind0 = he_seal_ckks_backend->get_context()
                              ->context_data(arg0->get_hetext().parms_id())
                              ->chain_index();

  size_t pre_chain_ind1 = he_seal_ckks_backend->get_context()
                              ->context_data(arg1->get_hetext().parms_id())
                              ->chain_index();
  NGRAPH_INFO << "Multiplying with chain inds(" << pre_chain_ind0 << ",  "
              << pre_chain_ind1;

  match_modulus_inplace(arg0, arg1, he_seal_ckks_backend, pool);
  match_scale(arg0, arg1, he_seal_ckks_backend);
=======
  NGRAPH_ASSERT(arg0->get_hetext().scale() == arg1->get_hetext().scale())
      << "arg0_scale " << arg0->get_hetext().scale() << " != arg1_scale "
      << arg1->get_hetext().scale();
>>>>>>> e44d7d66

  size_t chain_ind0 = he_seal_ckks_backend->get_context()
                          ->context_data(arg0->get_hetext().parms_id())
                          ->chain_index();

  size_t chain_ind1 = he_seal_ckks_backend->get_context()
                          ->context_data(arg1->get_hetext().parms_id())
                          ->chain_index();

  NGRAPH_ASSERT(chain_ind0 == chain_ind1)
      << "Chain_ind0 " << chain_ind0 << " != chain_ind1 " << chain_ind1;
  NGRAPH_ASSERT(chain_ind0 > 0) << "Multiplicative depth exceeded for arg0";
  NGRAPH_ASSERT(chain_ind1 > 0) << "Multiplicative depth exceeded for arg1";

  try {
    he_seal_ckks_backend->get_evaluator()->multiply_plain(
        arg0->m_ciphertext, arg1->get_plaintext(), out->m_ciphertext, pool);
  } catch (const std::exception& e) {
    NGRAPH_INFO << "Error multiplying plain " << e.what();
    NGRAPH_INFO << "arg1->get_values().size() " << arg1->get_values().size();
    auto& values = arg1->get_values();
    for (const auto& elem : values) {
      NGRAPH_INFO << elem;
    }
  }
  out->set_complex_packing(arg0->complex_packing());

  he_seal_ckks_backend->get_evaluator()->relinearize_inplace(
      out->m_ciphertext, *(he_seal_ckks_backend->get_relin_keys()), pool);

  he_seal_ckks_backend->get_evaluator()->rescale_to_next_inplace(
      out->m_ciphertext, pool);
}

void he_seal::ckks::kernel::scalar_multiply_ckks(
    shared_ptr<he_seal::SealPlaintextWrapper>& arg0,
    shared_ptr<he_seal::SealCiphertextWrapper>& arg1,
    shared_ptr<he_seal::SealCiphertextWrapper>& out,
    const element::Type& element_type,
    const runtime::he::he_seal::HESealCKKSBackend* he_seal_ckks_backend,
    const seal::MemoryPoolHandle& pool) {
  scalar_multiply_ckks(arg1, arg0, out, element_type, he_seal_ckks_backend,
                       pool);
}<|MERGE_RESOLUTION|>--- conflicted
+++ resolved
@@ -71,25 +71,9 @@
     match_modulus_inplace(arg0.get(), arg1.get(), he_seal_ckks_backend, pool);
     match_scale(arg0.get(), arg1.get(), he_seal_ckks_backend);
   }
-<<<<<<< HEAD
-
-  size_t pre_chain_ind0 = he_seal_ckks_backend->get_context()
-                              ->context_data(arg0->get_hetext().parms_id())
-                              ->chain_index();
-
-  size_t pre_chain_ind1 = he_seal_ckks_backend->get_context()
-                              ->context_data(arg1->get_hetext().parms_id())
-                              ->chain_index();
-  NGRAPH_INFO << "Multiplying with chain inds(" << pre_chain_ind0 << ",  "
-              << pre_chain_ind1;
-
-  match_modulus_inplace(arg0, arg1, he_seal_ckks_backend, pool);
-  match_scale(arg0, arg1, he_seal_ckks_backend);
-=======
   NGRAPH_ASSERT(arg0->get_hetext().scale() == arg1->get_hetext().scale())
       << "arg0_scale " << arg0->get_hetext().scale() << " != arg1_scale "
       << arg1->get_hetext().scale();
->>>>>>> e44d7d66
 
   size_t chain_ind0 = he_seal_ckks_backend->get_context()
                           ->context_data(arg0->get_hetext().parms_id())
