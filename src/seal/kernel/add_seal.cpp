--- conflicted
+++ resolved
@@ -14,10 +14,10 @@
 // limitations under the License.
 //*****************************************************************************
 
+#include "seal/kernel/add_seal.hpp"
 #include "seal/bfv/kernel/add_seal_bfv.hpp"
 #include "seal/ckks/he_seal_ckks_backend.hpp"
 #include "seal/ckks/kernel/add_seal_ckks.hpp"
-#include "seal/kernel/add_seal.hpp"
 
 using namespace std;
 using namespace ngraph::runtime::he;
@@ -64,12 +64,8 @@
     const seal::MemoryPoolHandle& pool) {
   NGRAPH_ASSERT(element_type == element::f32);
 
-<<<<<<< HEAD
-  bool add_zero = arg1->is_single_value() && (arg1->get_value() == 0.0f);
-=======
   // TODO: handle case where arg1 = {0, 0, 0, 0, ...}
   bool add_zero = arg1->is_single_value() && (arg1->get_values()[0] == 0.0f);
->>>>>>> a209dcd9
 
   if (add_zero) {
     NGRAPH_INFO << "Optimized add by 0";
