//*****************************************************************************
// Copyright 2018-2019 Intel Corporation
//
// Licensed under the Apache License, Version 2.0 (the "License");
// you may not use this file except in compliance with the License.
// You may obtain a copy of the License at
//
//     http://www.apache.org/licenses/LICENSE-2.0
//
// Unless required by applicable law or agreed to in writing, software
// distributed under the License is distributed on an "AS IS" BASIS,
// WITHOUT WARRANTIES OR CONDITIONS OF ANY KIND, either express or implied.
// See the License for the specific language governing permissions and
// limitations under the License.
//*****************************************************************************

#include "seal/kernel/add_seal.hpp"
#include "seal/bfv/kernel/add_seal_bfv.hpp"
#include "seal/ckks/he_seal_ckks_backend.hpp"
#include "seal/ckks/kernel/add_seal_ckks.hpp"

using namespace std;
using namespace ngraph::runtime::he;

<<<<<<< HEAD
void he_seal::kernel::scalar_add(const shared_ptr<const he_seal::SealCiphertextWrapper>& arg0,
                                 const shared_ptr<const he_seal::SealCiphertextWrapper>& arg1,
                                 shared_ptr<he_seal::SealCiphertextWrapper>& out,
                                 const element::Type& element_type,
                                 const he_seal::HESealBackend* he_seal_backend)
{
    auto arg0_scaled = make_shared<he_seal::SealCiphertextWrapper>(arg0->m_ciphertext);
    auto arg1_scaled = make_shared<he_seal::SealCiphertextWrapper>(arg1->m_ciphertext);

    if (auto he_seal_ckks_backend =
            dynamic_cast<const he_seal::HESealCKKSBackend*>(he_seal_backend))
    {
        double scale0 = arg0->m_ciphertext.scale();
        double scale1 = arg1->m_ciphertext.scale();
=======
void he_seal::kernel::scalar_add(
    const he_seal::SealCiphertextWrapper* arg0,
    const he_seal::SealCiphertextWrapper* arg1,
    shared_ptr<he_seal::SealCiphertextWrapper>& out,
    const element::Type& element_type,
    const he_seal::HESealBackend* he_seal_backend,
    const seal::MemoryPoolHandle& pool) {
  if (auto he_seal_ckks_backend =
          dynamic_cast<const he_seal::HESealCKKSBackend*>(he_seal_backend)) {
    he_seal::ckks::kernel::scalar_add_ckks(arg0, arg1, out, element_type,
                                           he_seal_ckks_backend);
  } else if (auto he_seal_bfv_backend =
                 dynamic_cast<const he_seal::HESealBFVBackend*>(
                     he_seal_backend)) {
    he_seal::bfv::kernel::scalar_add_bfv(arg0, arg1, out, element_type,
                                         he_seal_bfv_backend);
  } else {
    throw ngraph_error("HESealBackend is neither BFV nor CKKS");
  }
}

void he_seal::kernel::scalar_add(const runtime::he::HECiphertext* arg0,
                                 const runtime::he::HECiphertext* arg1,
                                 shared_ptr<runtime::he::HECiphertext>& out,
                                 const element::Type& element_type,
                                 const he_seal::HESealBackend* he_seal_backend,
                                 const seal::MemoryPoolHandle& pool) {
  auto arg0_seal = static_cast<const he_seal::SealCiphertextWrapper*>(arg0);
  auto arg1_seal = static_cast<const he_seal::SealCiphertextWrapper*>(arg1);
  auto out_seal = static_pointer_cast<he_seal::SealCiphertextWrapper>(out);
  he_seal::kernel::scalar_add(arg0_seal, arg1_seal, out_seal, element_type,
                              he_seal_backend, pool);
  out = static_pointer_cast<HECiphertext>(out_seal);
}
>>>>>>> 93ae6948

void he_seal::kernel::scalar_add(
    const he_seal::SealCiphertextWrapper* arg0,
    const he_seal::SealPlaintextWrapper* arg1,
    shared_ptr<he_seal::SealCiphertextWrapper>& out,
    const element::Type& element_type,
    const he_seal::HESealBackend* he_seal_backend,
    const seal::MemoryPoolHandle& pool) {
  const string type_name = element_type.c_type_string();

<<<<<<< HEAD
        if (scale0 < 0.99 * scale1 || scale0 > 1.01 * scale1)
        {
            NGRAPH_DEBUG << "Scale " << setw(10) << scale0 << " does not match scale " << scale1
                         << " in scalar add, ratio is " << scale0 / scale1;
        }
        if (scale0 != scale1)
        {
            arg0_scaled->m_ciphertext.scale() = arg1_scaled->m_ciphertext.scale();
        }

        if (chain_ind0 > chain_ind1)
        {
            he_seal_ckks_backend->get_evaluator()->mod_switch_to_inplace(
                arg0_scaled->m_ciphertext, arg1_scaled->m_ciphertext.parms_id());
            chain_ind0 = he_seal_ckks_backend->get_context()
                             ->context_data(arg0_scaled->m_ciphertext.parms_id())
                             ->chain_index();
        }
        else if (chain_ind1 > chain_ind0)
        {
            he_seal_ckks_backend->get_evaluator()->mod_switch_to_inplace(
                arg1_scaled->m_ciphertext, arg0_scaled->m_ciphertext.parms_id());
            chain_ind1 = he_seal_ckks_backend->get_context()
                             ->context_data(arg1_scaled->m_ciphertext.parms_id())
                             ->chain_index();
        }
        assert(chain_ind1 == chain_ind0);
    }

    if (arg0 == out)
    {
        he_seal_backend->get_evaluator()->add_inplace(out->m_ciphertext, arg1_scaled->m_ciphertext);
    }
    else if (arg1 == out)
    {
        he_seal_backend->get_evaluator()->add_inplace(out->m_ciphertext, arg0_scaled->m_ciphertext);
    }
    else
    {
        he_seal_backend->get_evaluator()->add(
            arg0_scaled->m_ciphertext, arg1_scaled->m_ciphertext, out->m_ciphertext);
=======
  bool add_zero = he_seal_backend->optimized_add();
  if (add_zero) {
    auto arg0_plaintext =
        static_pointer_cast<const he_seal::SealPlaintextWrapper>(
            he_seal_backend->get_valued_plaintext(0))
            ->m_plaintext;

    add_zero = (arg1->m_plaintext == arg0_plaintext);
  }

  if (add_zero && type_name == "float") {
    NGRAPH_INFO << "Optimized add by 0";
    out = make_shared<he_seal::SealCiphertextWrapper>(*arg0);
  } else {
    if (auto he_seal_ckks_backend =
            dynamic_cast<const he_seal::HESealCKKSBackend*>(he_seal_backend)) {
      he_seal::ckks::kernel::scalar_add_ckks(arg0, arg1, out, element_type,
                                             he_seal_ckks_backend);
    } else if (auto he_seal_bfv_backend =
                   dynamic_cast<const he_seal::HESealBFVBackend*>(
                       he_seal_backend)) {
      he_seal::bfv::kernel::scalar_add_bfv(arg0, arg1, out, element_type,
                                           he_seal_bfv_backend);
    } else {
      throw ngraph_error("HESealBackend is neither BFV nor CKKS");
>>>>>>> 93ae6948
    }
  }
}

<<<<<<< HEAD
void he_seal::kernel::scalar_add(const shared_ptr<const he_seal::SealCiphertextWrapper>& arg0,
                                 const shared_ptr<const he_seal::SealPlaintextWrapper>& arg1,
                                 shared_ptr<he_seal::SealCiphertextWrapper>& out,
=======
void he_seal::kernel::scalar_add(const runtime::he::HECiphertext* arg0,
                                 const runtime::he::HEPlaintext* arg1,
                                 shared_ptr<runtime::he::HECiphertext>& out,
>>>>>>> 93ae6948
                                 const element::Type& element_type,
                                 const he_seal::HESealBackend* he_seal_backend,
                                 const seal::MemoryPoolHandle& pool) {
  auto arg0_seal = static_cast<const he_seal::SealCiphertextWrapper*>(arg0);
  auto arg1_seal = static_cast<const he_seal::SealPlaintextWrapper*>(arg1);
  auto out_seal = static_pointer_cast<he_seal::SealCiphertextWrapper>(out);
  he_seal::kernel::scalar_add(arg0_seal, arg1_seal, out_seal, element_type,
                              he_seal_backend, pool);
  out = static_pointer_cast<HECiphertext>(out_seal);
}

void he_seal::kernel::scalar_add(
    const he_seal::SealPlaintextWrapper* arg0,
    const he_seal::SealCiphertextWrapper* arg1,
    shared_ptr<he_seal::SealCiphertextWrapper>& out,
    const element::Type& element_type,
    const he_seal::HESealBackend* he_seal_backend,
    const seal::MemoryPoolHandle& pool) {
  he_seal::kernel::scalar_add(arg1, arg0, out, element_type, he_seal_backend);
}

void he_seal::kernel::scalar_add(const runtime::he::HEPlaintext* arg0,
                                 const runtime::he::HECiphertext* arg1,
                                 shared_ptr<runtime::he::HECiphertext>& out,
                                 const element::Type& element_type,
                                 const he_seal::HESealBackend* he_seal_backend,
                                 const seal::MemoryPoolHandle& pool) {
  he_seal::kernel::scalar_add(arg1, arg0, out, element_type, he_seal_backend,
                              pool);
}

<<<<<<< HEAD
void he_seal::kernel::scalar_add(const shared_ptr<const he_seal::SealPlaintextWrapper>& arg0,
                                 const shared_ptr<const he_seal::SealCiphertextWrapper>& arg1,
                                 shared_ptr<he_seal::SealCiphertextWrapper>& out,
                                 const element::Type& element_type,
                                 const he_seal::HESealBackend* he_seal_backend)
{
    he_seal::kernel::scalar_add(arg1, arg0, out, element_type, he_seal_backend);
}

void he_seal::kernel::scalar_add(const shared_ptr<he_seal::SealPlaintextWrapper>& arg0,
                                 const shared_ptr<he_seal::SealPlaintextWrapper>& arg1,
=======
void he_seal::kernel::scalar_add(const he_seal::SealPlaintextWrapper* arg0,
                                 const he_seal::SealPlaintextWrapper* arg1,
>>>>>>> 93ae6948
                                 shared_ptr<he_seal::SealPlaintextWrapper>& out,
                                 const element::Type& element_type,
                                 const he_seal::HESealBackend* he_seal_backend,
                                 const seal::MemoryPoolHandle& pool) {
  auto out_he = static_pointer_cast<HEPlaintext>(out);
  const string type_name = element_type.c_type_string();
  // TODO: generalize to multiple batch sizes
  if (type_name == "float") {
    float x, y;
    he_seal_backend->decode(&x, arg0, element_type);
    he_seal_backend->decode(&y, arg1, element_type);
    float r = x + y;
    he_seal_backend->encode(out_he, &r, element_type);
  } else {
    throw ngraph_error("Unsupported element type " + type_name + " in add");
  }
  out = static_pointer_cast<he_seal::SealPlaintextWrapper>(out_he);
}

void he_seal::kernel::scalar_add(const runtime::he::HEPlaintext* arg0,
                                 const runtime::he::HEPlaintext* arg1,
                                 shared_ptr<runtime::he::HEPlaintext>& out,
                                 const element::Type& element_type,
                                 const he_seal::HESealBackend* he_seal_backend,
                                 const seal::MemoryPoolHandle& pool) {
  auto arg0_seal = static_cast<const he_seal::SealPlaintextWrapper*>(arg0);
  auto arg1_seal = static_cast<const he_seal::SealPlaintextWrapper*>(arg1);
  auto out_seal = static_pointer_cast<he_seal::SealPlaintextWrapper>(out);
  he_seal::kernel::scalar_add(arg0_seal, arg1_seal, out_seal, element_type,
                              he_seal_backend, pool);
  out = static_pointer_cast<HEPlaintext>(out_seal);
}<|MERGE_RESOLUTION|>--- conflicted
+++ resolved
@@ -22,22 +22,6 @@
 using namespace std;
 using namespace ngraph::runtime::he;
 
-<<<<<<< HEAD
-void he_seal::kernel::scalar_add(const shared_ptr<const he_seal::SealCiphertextWrapper>& arg0,
-                                 const shared_ptr<const he_seal::SealCiphertextWrapper>& arg1,
-                                 shared_ptr<he_seal::SealCiphertextWrapper>& out,
-                                 const element::Type& element_type,
-                                 const he_seal::HESealBackend* he_seal_backend)
-{
-    auto arg0_scaled = make_shared<he_seal::SealCiphertextWrapper>(arg0->m_ciphertext);
-    auto arg1_scaled = make_shared<he_seal::SealCiphertextWrapper>(arg1->m_ciphertext);
-
-    if (auto he_seal_ckks_backend =
-            dynamic_cast<const he_seal::HESealCKKSBackend*>(he_seal_backend))
-    {
-        double scale0 = arg0->m_ciphertext.scale();
-        double scale1 = arg1->m_ciphertext.scale();
-=======
 void he_seal::kernel::scalar_add(
     const he_seal::SealCiphertextWrapper* arg0,
     const he_seal::SealCiphertextWrapper* arg1,
@@ -72,7 +56,6 @@
                               he_seal_backend, pool);
   out = static_pointer_cast<HECiphertext>(out_seal);
 }
->>>>>>> 93ae6948
 
 void he_seal::kernel::scalar_add(
     const he_seal::SealCiphertextWrapper* arg0,
@@ -83,49 +66,6 @@
     const seal::MemoryPoolHandle& pool) {
   const string type_name = element_type.c_type_string();
 
-<<<<<<< HEAD
-        if (scale0 < 0.99 * scale1 || scale0 > 1.01 * scale1)
-        {
-            NGRAPH_DEBUG << "Scale " << setw(10) << scale0 << " does not match scale " << scale1
-                         << " in scalar add, ratio is " << scale0 / scale1;
-        }
-        if (scale0 != scale1)
-        {
-            arg0_scaled->m_ciphertext.scale() = arg1_scaled->m_ciphertext.scale();
-        }
-
-        if (chain_ind0 > chain_ind1)
-        {
-            he_seal_ckks_backend->get_evaluator()->mod_switch_to_inplace(
-                arg0_scaled->m_ciphertext, arg1_scaled->m_ciphertext.parms_id());
-            chain_ind0 = he_seal_ckks_backend->get_context()
-                             ->context_data(arg0_scaled->m_ciphertext.parms_id())
-                             ->chain_index();
-        }
-        else if (chain_ind1 > chain_ind0)
-        {
-            he_seal_ckks_backend->get_evaluator()->mod_switch_to_inplace(
-                arg1_scaled->m_ciphertext, arg0_scaled->m_ciphertext.parms_id());
-            chain_ind1 = he_seal_ckks_backend->get_context()
-                             ->context_data(arg1_scaled->m_ciphertext.parms_id())
-                             ->chain_index();
-        }
-        assert(chain_ind1 == chain_ind0);
-    }
-
-    if (arg0 == out)
-    {
-        he_seal_backend->get_evaluator()->add_inplace(out->m_ciphertext, arg1_scaled->m_ciphertext);
-    }
-    else if (arg1 == out)
-    {
-        he_seal_backend->get_evaluator()->add_inplace(out->m_ciphertext, arg0_scaled->m_ciphertext);
-    }
-    else
-    {
-        he_seal_backend->get_evaluator()->add(
-            arg0_scaled->m_ciphertext, arg1_scaled->m_ciphertext, out->m_ciphertext);
-=======
   bool add_zero = he_seal_backend->optimized_add();
   if (add_zero) {
     auto arg0_plaintext =
@@ -151,20 +91,13 @@
                                            he_seal_bfv_backend);
     } else {
       throw ngraph_error("HESealBackend is neither BFV nor CKKS");
->>>>>>> 93ae6948
     }
   }
 }
 
-<<<<<<< HEAD
-void he_seal::kernel::scalar_add(const shared_ptr<const he_seal::SealCiphertextWrapper>& arg0,
-                                 const shared_ptr<const he_seal::SealPlaintextWrapper>& arg1,
-                                 shared_ptr<he_seal::SealCiphertextWrapper>& out,
-=======
 void he_seal::kernel::scalar_add(const runtime::he::HECiphertext* arg0,
                                  const runtime::he::HEPlaintext* arg1,
                                  shared_ptr<runtime::he::HECiphertext>& out,
->>>>>>> 93ae6948
                                  const element::Type& element_type,
                                  const he_seal::HESealBackend* he_seal_backend,
                                  const seal::MemoryPoolHandle& pool) {
@@ -196,22 +129,8 @@
                               pool);
 }
 
-<<<<<<< HEAD
-void he_seal::kernel::scalar_add(const shared_ptr<const he_seal::SealPlaintextWrapper>& arg0,
-                                 const shared_ptr<const he_seal::SealCiphertextWrapper>& arg1,
-                                 shared_ptr<he_seal::SealCiphertextWrapper>& out,
-                                 const element::Type& element_type,
-                                 const he_seal::HESealBackend* he_seal_backend)
-{
-    he_seal::kernel::scalar_add(arg1, arg0, out, element_type, he_seal_backend);
-}
-
-void he_seal::kernel::scalar_add(const shared_ptr<he_seal::SealPlaintextWrapper>& arg0,
-                                 const shared_ptr<he_seal::SealPlaintextWrapper>& arg1,
-=======
 void he_seal::kernel::scalar_add(const he_seal::SealPlaintextWrapper* arg0,
                                  const he_seal::SealPlaintextWrapper* arg1,
->>>>>>> 93ae6948
                                  shared_ptr<he_seal::SealPlaintextWrapper>& out,
                                  const element::Type& element_type,
                                  const he_seal::HESealBackend* he_seal_backend,
