//*****************************************************************************
// Copyright 2018-2019 Intel Corporation
//
// Licensed under the Apache License, Version 2.0 (the "License");
// you may not use this file except in compliance with the License.
// You may obtain a copy of the License at
//
//     http://www.apache.org/licenses/LICENSE-2.0
//
// Unless required by applicable law or agreed to in writing, software
// distributed under the License is distributed on an "AS IS" BASIS,
// WITHOUT WARRANTIES OR CONDITIONS OF ANY KIND, either express or implied.
// See the License for the specific language governing permissions and
// limitations under the License.
//*****************************************************************************

#include "seal/kernel/add_seal.hpp"

#include "seal/he_seal_backend.hpp"
#include "seal/seal_util.hpp"

namespace ngraph {
namespace he {

void scalar_add_seal(SealCiphertextWrapper& arg0, SealCiphertextWrapper& arg1,
                     std::shared_ptr<SealCiphertextWrapper>& out,
                     HESealBackend& he_seal_backend,
                     const seal::MemoryPoolHandle& pool) {
  match_modulus_and_scale_inplace(arg0, arg1, he_seal_backend, pool);
  he_seal_backend.get_evaluator()->add(arg0.ciphertext(), arg1.ciphertext(),
                                       out->ciphertext());
}

void scalar_add_seal(SealCiphertextWrapper& arg0, const HEPlaintext& arg1,
                     std::shared_ptr<SealCiphertextWrapper>& out,
                     const bool complex_packing,
                     HESealBackend& he_seal_backend) {
<<<<<<< HEAD
  // NGRAPH_INFO << "add seal C+P" << arg1;
  // TODO: handle case where arg1 = {0, 0, 0, 0, ...}
=======
  // TODO(fboemer): handle case where arg1 = {0, 0, 0, 0, ...}
>>>>>>> 2210c4c5
  bool add_zero = (arg1.size() == 1) && (arg1[0] == 0.0);

  if (add_zero) {
    SealCiphertextWrapper tmp(arg0);
    out = std::make_shared<SealCiphertextWrapper>(tmp);
  } else {
    // TODO(fboemer): optimize for adding single complex number
    if ((arg1.size() == 1) && !complex_packing) {
      // NGRAPH_INFO << "Adding plain";
      add_plain(arg0.ciphertext(), arg1[0], out->ciphertext(), he_seal_backend);
    } else {
      // NGRAPH_INFO << "Adding plain complex";
      auto p = SealPlaintextWrapper(complex_packing);
      encode(p, arg1, *he_seal_backend.get_ckks_encoder(),
             arg0.ciphertext().parms_id(), element::f32,
             arg0.ciphertext().scale(), complex_packing);
      /* NGRAPH_INFO << "Encoded plaintext";
      for (size_t i = 0; i < 10;
           ++i) {  // p.plaintext().int_array().size(); ++i) {
        NGRAPH_INFO << p.plaintext().int_array()[i];
      } */

      size_t chain_ind0 = he_seal_backend.get_chain_index(arg0);
      size_t chain_ind1 = he_seal_backend.get_chain_index(p.plaintext());
      NGRAPH_CHECK(chain_ind0 == chain_ind1, "Chain inds ", chain_ind0, ",  ",
                   chain_ind1, " don't match");

      he_seal_backend.get_evaluator()->add_plain(
          arg0.ciphertext(), p.plaintext(), out->ciphertext());
    }
  }
}  // namespace he

void scalar_add_seal(const HEPlaintext& arg0, const HEPlaintext& arg1,
                     HEPlaintext& out) {
  HEPlaintext out_vals;
  if (arg0.size() == 1) {
    out_vals.resize(arg1.size());
    std::transform(arg1.begin(), arg1.end(), out_vals.begin(),
                   [&](auto x) { return x + arg0[0]; });
  } else if (arg1.size() == 1) {
    out_vals.resize(arg0.size());
    std::transform(arg0.begin(), arg0.end(), out_vals.begin(),
                   [&](auto x) { return x + arg1[0]; });
  } else {
    size_t min_size = std::min(arg0.size(), arg1.size());
    out_vals.resize(min_size);
    for (size_t i = 0; i < min_size; ++i) {
      out_vals[i] = arg0[i] + arg1[i];
    }
  }
  out = std::move(out_vals);
}
}  // namespace he
}  // namespace ngraph<|MERGE_RESOLUTION|>--- conflicted
+++ resolved
@@ -35,12 +35,7 @@
                      std::shared_ptr<SealCiphertextWrapper>& out,
                      const bool complex_packing,
                      HESealBackend& he_seal_backend) {
-<<<<<<< HEAD
-  // NGRAPH_INFO << "add seal C+P" << arg1;
-  // TODO: handle case where arg1 = {0, 0, 0, 0, ...}
-=======
   // TODO(fboemer): handle case where arg1 = {0, 0, 0, 0, ...}
->>>>>>> 2210c4c5
   bool add_zero = (arg1.size() == 1) && (arg1[0] == 0.0);
 
   if (add_zero) {
