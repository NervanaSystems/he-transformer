//*****************************************************************************
// Copyright 2018-2019 Intel Corporation
//
// Licensed under the Apache License, Version 2.0 (the "License");
// you may not use this file except in compliance with the License.
// You may obtain a copy of the License at
//
//     http://www.apache.org/licenses/LICENSE-2.0
//
// Unless required by applicable law or agreed to in writing, software
// distributed under the License is distributed on an "AS IS" BASIS,
// WITHOUT WARRANTIES OR CONDITIONS OF ANY KIND, either express or implied.
// See the License for the specific language governing permissions and
// limitations under the License.
//*****************************************************************************

#include "seal/he_seal_backend.hpp"
#include "seal/kernel/add_seal.hpp"
#include "seal/seal_util.hpp"

void ngraph::he::scalar_add_seal(
    ngraph::he::SealCiphertextWrapper& arg0,
    ngraph::he::SealCiphertextWrapper& arg1,
    std::shared_ptr<ngraph::he::SealCiphertextWrapper>& out,
    const element::Type& element_type, const HESealBackend& he_seal_backend,
    const seal::MemoryPoolHandle& pool) {
  if (arg0.known_value() && arg1.known_value()) {
    out->known_value() = true;
    out->value() = arg0.value() + arg1.value();
  } else if (arg0.known_value()) {
    HEPlaintext p(arg0.value());
    scalar_add_seal(p, arg1, out, element_type, he_seal_backend, pool);
    out->known_value() = false;
  } else if (arg1.known_value()) {
    HEPlaintext p(arg1.value());
    scalar_add_seal(p, arg0, out, element_type, he_seal_backend, pool);
    out->known_value() = false;
  } else {
    NGRAPH_CHECK(arg0.complex_packing() == arg1.complex_packing(),
                 "arg0.complex_packing() (", arg0.complex_packing(),
                 ") does not match arg1.complex_packing() (",
                 arg1.complex_packing(), ")");
    NGRAPH_CHECK(arg0.complex_packing() == he_seal_backend.complex_packing(),
                 "Add arg0 is not he_seal_backend.complex_packing()");
    NGRAPH_CHECK(arg1.complex_packing() == he_seal_backend.complex_packing(),
                 "Add arg1 is not he_seal_backend.complex_packing()");

    match_modulus_and_scale_inplace(arg0, arg1, he_seal_backend, pool);
    he_seal_backend.get_evaluator()->add(arg0.ciphertext(), arg1.ciphertext(),
                                         out->ciphertext());

    out->known_value() = false;
  }
  out->complex_packing() = he_seal_backend.complex_packing();
}

void ngraph::he::scalar_add_seal(
    ngraph::he::SealCiphertextWrapper& arg0, const HEPlaintext& arg1,
    std::shared_ptr<ngraph::he::SealCiphertextWrapper>& out,
    const element::Type& element_type, const HESealBackend& he_seal_backend,
    const seal::MemoryPoolHandle& pool) {
  NGRAPH_CHECK(element_type == element::f32);

  if (arg0.known_value()) {
    NGRAPH_CHECK(arg1.is_single_value(), "arg1 is not single value");
    out->known_value() = true;
    out->value() = arg0.value() + arg1.values()[0];
    out->complex_packing() = arg0.complex_packing();
    return;
  }

  // TODO: handle case where arg1 = {0, 0, 0, 0, ...}
  bool add_zero = arg1.is_single_value() && (arg1.values()[0] == 0.0f);

  if (add_zero) {
    SealCiphertextWrapper tmp(arg0);
    NGRAPH_CHECK(tmp.complex_packing() == arg0.complex_packing());
    out = std::make_shared<ngraph::he::SealCiphertextWrapper>(tmp);
    out->complex_packing() = tmp.complex_packing();

  } else {
    bool complex_packing = arg0.complex_packing();
    // TODO: optimize for adding single complex number
    if (arg1.is_single_value() && !complex_packing) {
      float value = arg1.values()[0];
      double double_val = double(value);
      add_plain(arg0.ciphertext(), double_val, out->ciphertext(),
                he_seal_backend);
    } else {
      auto p = SealPlaintextWrapper(complex_packing);
      he_seal_backend.encode(p, arg1, arg0.ciphertext().parms_id(),
                             arg0.ciphertext().scale(), complex_packing);
      size_t chain_ind0 = get_chain_index(arg0, he_seal_backend);
      size_t chain_ind1 = get_chain_index(p.plaintext(), he_seal_backend);
      NGRAPH_CHECK(chain_ind0 == chain_ind1, "Chain inds ", chain_ind0, ",  ",
                   chain_ind1, " don't match");

      he_seal_backend.get_evaluator()->add_plain(
          arg0.ciphertext(), p.plaintext(), out->ciphertext());
    }
    out->complex_packing() = arg0.complex_packing();
  }
  out->known_value() = false;
<<<<<<< HEAD

  // NGRAPH_INFO << "Add out scale " << out->ciphertext().scale() << " chain ind
  // "
  //            << ngraph::he::get_chain_index(*out, he_seal_backend);
=======
>>>>>>> 23e6cd83
}

void ngraph::he::scalar_add_seal(const HEPlaintext& arg0,
                                 const HEPlaintext& arg1, HEPlaintext& out,
                                 const element::Type& element_type,
                                 const HESealBackend& he_seal_backend) {
  NGRAPH_CHECK(element_type == element::f32);

  const std::vector<float>& arg0_vals = arg0.values();
  const std::vector<float>& arg1_vals = arg1.values();
  std::vector<float> out_vals;

  if (arg0_vals.size() == 1) {
    std::transform(
        arg1_vals.begin(), arg1_vals.end(), std::back_inserter(out_vals),
        std::bind(std::plus<float>(), std::placeholders::_1, arg0_vals[0]));
  } else if (arg1_vals.size() == 1) {
    std::transform(
        arg0_vals.begin(), arg0_vals.end(), std::back_inserter(out_vals),
        std::bind(std::plus<float>(), std::placeholders::_1, arg1_vals[0]));
  } else {
    NGRAPH_CHECK(arg0.num_values() == arg1.num_values(), "arg0 num values ",
                 arg0.num_values(), " != arg1 num values ", arg1.num_values(),
                 " in plain-plain add");
    std::transform(arg0_vals.begin(), arg0_vals.end(), arg1_vals.begin(),
                   std::back_inserter(out_vals), std::plus<float>());
  }
  out.values() = out_vals;
}<|MERGE_RESOLUTION|>--- conflicted
+++ resolved
@@ -101,13 +101,6 @@
     out->complex_packing() = arg0.complex_packing();
   }
   out->known_value() = false;
-<<<<<<< HEAD
-
-  // NGRAPH_INFO << "Add out scale " << out->ciphertext().scale() << " chain ind
-  // "
-  //            << ngraph::he::get_chain_index(*out, he_seal_backend);
-=======
->>>>>>> 23e6cd83
 }
 
 void ngraph::he::scalar_add_seal(const HEPlaintext& arg0,
