--- conflicted
+++ resolved
@@ -47,17 +47,10 @@
     NGRAPH_CHECK(arg1.complex_packing() == false,
                  "cannot multiply ciphertexts in complex form");
     out->known_value() = false;
-<<<<<<< HEAD
 
     HEPlaintext p(arg1.value());
     scalar_multiply_seal(arg1, p, out, element_type, he_seal_backend, pool);
 
-=======
-
-    HEPlaintext p(arg1.value());
-    scalar_multiply_seal(arg1, p, out, element_type, he_seal_backend, pool);
-
->>>>>>> 23e6cd83
   } else {
     match_modulus_and_scale_inplace(arg0, arg1, he_seal_backend, pool);
     size_t chain_ind0 = get_chain_index(arg0, he_seal_backend);
@@ -116,18 +109,10 @@
     out->known_value() = true;
     out->value() = 0;
   } else if (arg1.is_single_value()) {
-<<<<<<< HEAD
-    float value = arg1.values()[0];
-    double double_val = double(value);
-
-    multiply_plain(arg0.ciphertext(), double_val, out->ciphertext(),
-                   he_seal_backend, pool);
-=======
     double value = static_cast<double>(arg1.values()[0]);
 
     multiply_plain(arg0.ciphertext(), value, out->ciphertext(), he_seal_backend,
                    pool);
->>>>>>> 23e6cd83
 
     if (out->ciphertext().is_transparent()) {
       NGRAPH_WARN << "Result ciphertext is transparent";
