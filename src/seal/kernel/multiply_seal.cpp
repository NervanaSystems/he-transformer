--- conflicted
+++ resolved
@@ -65,16 +65,6 @@
   NGRAPH_ASSERT(element_type == element::f32)
       << "Element type " << element_type << " is not float";
 
-<<<<<<< HEAD
-  if (arg1->is_single_value() && std::abs(arg1->get_value() < 1e-10f)) {
-    out = dynamic_pointer_cast<he_seal::SealCiphertextWrapper>(
-        he_seal_backend->create_valued_ciphertext(0, element_type));
-
-  } else if (arg1->is_single_value() && arg1->get_value() == 1.0f) {
-    // TODO: make copy only if needed
-    out = make_shared<he_seal::SealCiphertextWrapper>(*arg0);
-  } else if (arg1->is_single_value() && arg1->get_value() == -1.0f) {
-=======
   const auto& values = arg1->get_values();
   // TODO: check multiplying by small numbers behavior more thoroughly
   if (std::all_of(values.begin(), values.end(),
@@ -87,7 +77,6 @@
     out = make_shared<he_seal::SealCiphertextWrapper>(*arg0);
   } else if (std::all_of(values.begin(), values.end(),
                          [](float f) { return f == -1.0f; })) {
->>>>>>> a209dcd9
     he_seal::kernel::scalar_negate(arg0, out, element_type, he_seal_backend);
   } else {
     if (auto he_seal_ckks_backend =
