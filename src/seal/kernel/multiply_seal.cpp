//*****************************************************************************
// Copyright 2018-2019 Intel Corporation
//
// Licensed under the Apache License, Version 2.0 (the "License");
// you may not use this file except in compliance with the License.
// You may obtain a copy of the License at
//
//     http://www.apache.org/licenses/LICENSE-2.0
//
// Unless required by applicable law or agreed to in writing, software
// distributed under the License is distributed on an "AS IS" BASIS,
// WITHOUT WARRANTIES OR CONDITIONS OF ANY KIND, either express or implied.
// See the License for the specific language governing permissions and
// limitations under the License.
//*****************************************************************************

#include "seal/kernel/multiply_seal.hpp"
#include "seal/he_seal_backend.hpp"
#include "seal/kernel/negate_seal.hpp"
#include "seal/seal_util.hpp"

void ngraph::he::scalar_multiply_seal(
    ngraph::he::SealCiphertextWrapper& arg0,
    ngraph::he::SealCiphertextWrapper& arg1,
    std::shared_ptr<ngraph::he::SealCiphertextWrapper>& out,
    const element::Type& element_type, const HESealBackend* he_seal_backend,
    const seal::MemoryPoolHandle& pool) {
  if (arg0.is_zero() || arg1.is_zero()) {
    out->set_zero(true);
  } else {
    match_modulus_and_scale_inplace(arg0, arg1, he_seal_backend, pool);
    // match_scale(arg0, arg1, he_seal_backend);
    size_t chain_ind0 = get_chain_index(arg0, he_seal_backend);
    size_t chain_ind1 = get_chain_index(arg1, he_seal_backend);

    if (chain_ind0 == 0 || chain_ind1 == 0) {
      NGRAPH_INFO << "Multiplicative depth limit reached";
      exit(1);
    }

    if (&arg0 == &arg1) {
      he_seal_backend->get_evaluator()->square(arg0.ciphertext(),
                                               out->ciphertext(), pool);
    } else {
      he_seal_backend->get_evaluator()->multiply(
          arg0.ciphertext(), arg1.ciphertext(), out->ciphertext(), pool);
    }

    he_seal_backend->get_evaluator()->relinearize_inplace(
        out->ciphertext(), *(he_seal_backend->get_relin_keys()), pool);

    // TODO: lazy rescaling if before dot
    he_seal_backend->get_evaluator()->rescale_to_next_inplace(out->ciphertext(),
                                                              pool);
  }
}

void ngraph::he::scalar_multiply_seal(
    ngraph::he::SealCiphertextWrapper& arg0,
    const ngraph::he::HEPlaintext& arg1,
    std::shared_ptr<ngraph::he::SealCiphertextWrapper>& out,
    const element::Type& element_type, const HESealBackend* he_seal_backend,
    const seal::MemoryPoolHandle& pool) {
  NGRAPH_CHECK(element_type == element::f32, "Element type ", element_type,
               " is not float");
<<<<<<< HEAD
  if (arg0->is_zero()) {
    NGRAPH_INFO << "Skipping multiplying by c(0)";
=======
  if (arg0.is_zero()) {
>>>>>>> 52b426a0
    out->set_zero(true);
    return;
  }
  // We can't do the scalar +/-1 optimizations, unless all the weights
  // are +/-1 in this layer, since we expect the scale of the ciphertext to
  // square. For instance, if we are computing c1*p(1) + c2 *p(2), the latter
  // sum will have larger scale than the former

  const auto& values = arg1.get_values();
  // TODO: check multiplying by small numbers behavior more thoroughly
  if (std::all_of(values.begin(), values.end(),
                  [](float f) { return std::abs(f) < 1e-5f; })) {
    out->set_zero(true);
    // out = std::dynamic_pointer_cast<ngraph::he::SealCiphertextWrapper>(
    //    he_seal_backend->create_valued_ciphertext(0, element_type));
  } else {
    if (arg1.is_single_value()) {
      float value = arg1.get_values()[0];
      double double_val = double(value);
      multiply_plain(arg0.ciphertext(), double_val, out->ciphertext(),
                     he_seal_backend, pool);
    } else {
      // Never complex-pack for multiplication
      auto p = SealPlaintextWrapper(false);
      he_seal_backend->encode(p, arg1, arg0.ciphertext().parms_id(),
                              arg0.ciphertext().scale());

      size_t chain_ind0 = get_chain_index(arg0, he_seal_backend);
      size_t chain_ind1 = get_chain_index(p.plaintext(), he_seal_backend);

      NGRAPH_CHECK(chain_ind0 == chain_ind1, "Chain_ind0 ", chain_ind0,
                   " != chain_ind1 ", chain_ind1);
      NGRAPH_CHECK(chain_ind0 > 0, "Multiplicative depth exceeded for arg0");
      NGRAPH_CHECK(chain_ind1 > 0, "Multiplicative depth exceeded for arg1");

      try {
        he_seal_backend->get_evaluator()->multiply_plain(
            arg0.ciphertext(), p.plaintext(), out->ciphertext(), pool);
      } catch (const std::exception& e) {
        NGRAPH_INFO << "Error multiplying plain " << e.what();
        NGRAPH_INFO << "arg1->get_values().size() " << arg1.num_values();
        for (const auto& elem : arg1.get_values()) {
          NGRAPH_INFO << elem;
        }
      }
    }
    out->set_complex_packing(arg0.complex_packing());
  }
}

void ngraph::he::scalar_multiply_seal(
    const ngraph::he::HEPlaintext& arg0,
    ngraph::he::SealCiphertextWrapper& arg1,
    std::shared_ptr<ngraph::he::SealCiphertextWrapper>& out,
    const element::Type& element_type, const HESealBackend* he_seal_backend,
    const seal::MemoryPoolHandle& pool) {
  ngraph::he::scalar_multiply_seal(arg1, arg0, out, element_type,
                                   he_seal_backend, pool);
}

void ngraph::he::scalar_multiply_seal(const ngraph::he::HEPlaintext& arg0,
                                      const ngraph::he::HEPlaintext& arg1,
                                      ngraph::he::HEPlaintext& out,
                                      const element::Type& element_type,
                                      const HESealBackend* he_seal_backend,
                                      const seal::MemoryPoolHandle& pool) {
  NGRAPH_CHECK(element_type == element::f32);

  std::vector<float> arg0_vals = arg0.get_values();
  std::vector<float> arg1_vals = arg1.get_values();
  std::vector<float> out_vals(arg0.num_values());

  NGRAPH_CHECK(arg0_vals.size() > 0, "Multiplying plaintext arg0 has 0 values");
  NGRAPH_CHECK(arg1_vals.size() > 0, "Multiplying plaintext arg1 has 0 values");

  if (arg0_vals.size() == 1) {
    std::transform(arg1_vals.begin(), arg1_vals.end(), out_vals.begin(),
                   std::bind(std::multiplies<float>(), std::placeholders::_1,
                             arg0_vals[0]));
  } else if (arg1_vals.size() == 1) {
    std::transform(arg0_vals.begin(), arg0_vals.end(), out_vals.begin(),
                   std::bind(std::multiplies<float>(), std::placeholders::_1,
                             arg1_vals[0]));
  } else {
    std::transform(arg0_vals.begin(), arg0_vals.end(), arg1_vals.begin(),
                   out_vals.begin(), std::multiplies<float>());
  }
  out.set_values(out_vals);
}<|MERGE_RESOLUTION|>--- conflicted
+++ resolved
@@ -63,12 +63,7 @@
     const seal::MemoryPoolHandle& pool) {
   NGRAPH_CHECK(element_type == element::f32, "Element type ", element_type,
                " is not float");
-<<<<<<< HEAD
-  if (arg0->is_zero()) {
-    NGRAPH_INFO << "Skipping multiplying by c(0)";
-=======
   if (arg0.is_zero()) {
->>>>>>> 52b426a0
     out->set_zero(true);
     return;
   }
