--- conflicted
+++ resolved
@@ -24,56 +24,6 @@
 #include "seal/seal_ciphertext_wrapper.hpp"
 #include "seal/seal_plaintext_wrapper.hpp"
 
-<<<<<<< HEAD
-namespace ngraph
-{
-    namespace element
-    {
-        class Type;
-    }
-    namespace runtime
-    {
-        namespace he
-        {
-            namespace he_seal
-            {
-                class HESealBackend;
-
-                namespace kernel
-                {
-                    void scalar_subtract(
-                        const std::shared_ptr<const runtime::he::he_seal::SealCiphertextWrapper>& arg0,
-                        const std::shared_ptr<const runtime::he::he_seal::SealCiphertextWrapper>& arg1,
-                        std::shared_ptr<runtime::he::he_seal::SealCiphertextWrapper>& out,
-                        const element::Type& element_type,
-                        const runtime::he::he_seal::HESealBackend* he_seal_backend);
-
-                    void scalar_subtract(
-                        const std::shared_ptr<const runtime::he::he_seal::SealCiphertextWrapper>& arg0,
-                        const std::shared_ptr<const runtime::he::he_seal::SealPlaintextWrapper>& arg1,
-                        std::shared_ptr<runtime::he::he_seal::SealCiphertextWrapper>& out,
-                        const element::Type& element_type,
-                        const runtime::he::he_seal::HESealBackend* he_seal_backend);
-
-                    void scalar_subtract(
-                        const std::shared_ptr<const runtime::he::he_seal::SealPlaintextWrapper>& arg0,
-                        const std::shared_ptr<const runtime::he::he_seal::SealCiphertextWrapper>& arg1,
-                        std::shared_ptr<runtime::he::he_seal::SealCiphertextWrapper>& out,
-                        const element::Type& element_type,
-                        const runtime::he::he_seal::HESealBackend* he_seal_backend);
-
-                    void scalar_subtract(
-                        const std::shared_ptr<runtime::he::he_seal::SealPlaintextWrapper>& arg0,
-                        const std::shared_ptr<runtime::he::he_seal::SealPlaintextWrapper>& arg1,
-                        std::shared_ptr<runtime::he::he_seal::SealPlaintextWrapper>& out,
-                        const element::Type& element_type,
-                        const runtime::he::he_seal::HESealBackend* he_seal_backend);
-                }
-            }
-        }
-    }
-}
-=======
 namespace ngraph {
 namespace runtime {
 namespace he {
@@ -110,5 +60,4 @@
 }  // namespace he_seal
 }  // namespace he
 }  // namespace runtime
-}  // namespace ngraph
->>>>>>> 93ae6948
+}  // namespace ngraph