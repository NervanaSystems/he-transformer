--- conflicted
+++ resolved
@@ -39,14 +39,7 @@
                           HESealBackend& he_seal_backend) {
   NGRAPH_INFO << "Cipher minus plain complex? " << complex_packing;
   HEPlaintext neg_arg1(arg1.size());
-<<<<<<< HEAD
-  std::transform(arg1.cbegin(), arg1.cend(), neg_arg1.begin(),
-                 std::negate<double>());
-  NGRAPH_INFO << "arg1 " << arg1;
-  NGRAPH_INFO << "neg arg1 " << neg_arg1;
-=======
   std::transform(arg1.cbegin(), arg1.cend(), neg_arg1.begin(), std::negate<>());
->>>>>>> 2210c4c5
   scalar_add_seal(arg0, neg_arg1, out, complex_packing, he_seal_backend);
 }
 
