--- conflicted
+++ resolved
@@ -19,44 +19,6 @@
 using namespace std;
 using namespace ngraph;
 
-<<<<<<< HEAD
-void he_seal::kernel::scalar_subtract(const shared_ptr<const he_seal::SealCiphertextWrapper>& arg0,
-                                      const shared_ptr<const he_seal::SealCiphertextWrapper>& arg1,
-                                      shared_ptr<he_seal::SealCiphertextWrapper>& out,
-                                      const element::Type& element_type,
-                                      const he_seal::HESealBackend* he_seal_backend)
-{
-    if (arg0 == out)
-    {
-        he_seal_backend->get_evaluator()->sub_inplace(out->m_ciphertext, arg1->m_ciphertext);
-    }
-    else if (arg1 == out)
-    {
-        he_seal_backend->get_evaluator()->sub_inplace(out->m_ciphertext, arg0->m_ciphertext);
-    }
-    else
-    {
-        he_seal_backend->get_evaluator()->sub(
-            arg0->m_ciphertext, arg1->m_ciphertext, out->m_ciphertext);
-    }
-}
-
-void he_seal::kernel::scalar_subtract(const shared_ptr<const he_seal::SealCiphertextWrapper>& arg0,
-                                      const shared_ptr<const he_seal::SealPlaintextWrapper>& arg1,
-                                      shared_ptr<he_seal::SealCiphertextWrapper>& out,
-                                      const element::Type& element_type,
-                                      const he_seal::HESealBackend* he_seal_backend)
-{
-    if (arg0 == out)
-    {
-        he_seal_backend->get_evaluator()->sub_plain_inplace(out->m_ciphertext, arg1->m_plaintext);
-    }
-    else
-    {
-        he_seal_backend->get_evaluator()->sub_plain(
-            arg0->m_ciphertext, arg1->m_plaintext, out->m_ciphertext);
-    }
-=======
 void runtime::he::he_seal::kernel::scalar_subtract(
     const he_seal::SealCiphertextWrapper* arg0,
     const he_seal::SealCiphertextWrapper* arg1,
@@ -88,7 +50,6 @@
     he_seal_backend->get_evaluator()->sub_plain(
         arg0->m_ciphertext, arg1->m_plaintext, out->m_ciphertext);
   }
->>>>>>> 93ae6948
 }
 
 void runtime::he::he_seal::kernel::scalar_subtract(
