//*****************************************************************************
// Copyright 2018-2019 Intel Corporation
//
// Licensed under the Apache License, Version 2.0 (the "License");
// you may not use this file except in compliance with the License.
// You may obtain a copy of the License at
//
//     http://www.apache.org/licenses/LICENSE-2.0
//
// Unless required by applicable law or agreed to in writing, software
// distributed under the License is distributed on an "AS IS" BASIS,
// WITHOUT WARRANTIES OR CONDITIONS OF ANY KIND, either express or implied.
// See the License for the specific language governing permissions and
// limitations under the License.
//*****************************************************************************

#pragma once

#include <boost/asio.hpp>
#include <iostream>
#include <memory>
#include <mutex>
#include <string>
#include <vector>

#include "aby/aby_client_executor.hpp"
#include "he_tensor.hpp"
#include "seal/he_seal_encryption_parameters.hpp"
#include "seal/seal.h"
#include "tcp/tcp_client.hpp"
#include "tcp/tcp_message.hpp"
#include "util.hpp"

<<<<<<< HEAD
namespace ngraph {
namespace aby {
class ABYClientExecutor;
}
namespace he {
=======
namespace ngraph::he {
>>>>>>> 39cc1855

/// (tensor_name : (configuration, data)
template <class T>
using HETensorConfigMap =
    std::unordered_map<std::string, std::pair<std::string, std::vector<T>>>;

/// \brief Class representing a data owner. The client provides encrypted values
/// to a server and receives the encrypted result. The client may also aid in
/// the computation, for example by computing activation functions the sever
/// cannot compute using homomorphic encryption
class HESealClient {
 public:
  /// \brief Constructs a client object and connects to a server
  /// \param[in] hostname Hostname of the server
  /// \param[in] port Port of the server
  /// \param[in] batch_size Batch size of the inference to perform
  /// \param[in] inputs Input data as a map from tensor name to pair of
  /// ('encrypt', inputs) or ('plain', inputs)
  HESealClient(const std::string& hostname, const size_t port,
               const size_t batch_size,
               const HETensorConfigMap<double>& inputs);

  /// \brief Constructs a client object and connects to a server
  /// \param[in] hostname Hostname of the server
  /// \param[in] port Port of the server
  /// \param[in] batch_size Batch size of the inference to perform
  /// \param[in] inputs Input data as a map from tensor name to inputs
  HESealClient(const std::string& hostname, const size_t port,
               const size_t batch_size, const HETensorConfigMap<float>& inputs);

  /// \brief Constructs a client object and connects to a server
  /// \param[in] hostname Hostname of the server
  /// \param[in] port Port of the server
  /// \param[in] batch_size Batch size of the inference to perform
  /// \param[in] inputs Input data as a map from tensor name to inputs
  HESealClient(const std::string& hostname, const size_t port,
               const size_t batch_size,
               const HETensorConfigMap<int64_t>& inputs);

  /// \brief Creates SEAL context
  void set_seal_context();

  /// \brief Processes a message from the server
  /// \param[in] message Message to process
  void handle_message(const ngraph::he::TCPMessage& message);

  /// \brief Processes a message containing encryption parameters
  /// \param[in] message Message to process
  void handle_encryption_parameters_response(const pb::TCPMessage& message);

  /// \brief Processes a request to perform ReLU function
  /// \param[in] message Message to process
  void handle_relu_request(pb::TCPMessage&& message);

  /// \brief Processes a request to perform MaxPool function
  /// \param[in] message Message to process
  void handle_max_pool_request(pb::TCPMessage&& message);

  /// \brief Processes a request to perform BoundedReLU function
  /// \param[in] message Message to process
  void handle_bounded_relu_request(pb::TCPMessage&& message);

  /// \brief Processes a message containing the result from the server
  /// \param[in] message Message to process
  void handle_result(const pb::TCPMessage& message);

  /// \brief Processes a message containing the inference shape
  /// \param[in] message Message to process
  void handle_inference_request(const pb::TCPMessage& message);

  /// \brief Sends the public key and relinearization keys to the server
  void send_public_and_relin_keys();

  /// \brief Writes a mesage to the server
  /// \param[in] message Message to write
  void write_message(ngraph::he::TCPMessage&& message) {
    m_tcp_client->write_message(std::move(message));
  }

  /// \brief Returns whether or not the function is done evaluating
  bool is_done() { return m_is_done; }

  /// \brief Returns decrypted results
  /// \warning Will lock until results are ready
  std::vector<double> get_results();

  /// \brief Closes conection with the server
  void close_connection();

  /// \brief Returns whether or not the encryption parameters use complex
  /// packing
  bool complex_packing() const { return m_encryption_params.complex_packing(); }

  void init_aby_executor();

  /// \brief Returns the scale of the encryption parameters
  double scale() const { return m_encryption_params.scale(); }

  inline const ngraph::he::HESealEncryptionParameters& encryption_paramters()
      const {
    return m_encryption_params;
  }

  /// \brief Returns the CKKS encoder
  const std::shared_ptr<seal::CKKSEncoder> get_ckks_encoder() const {
    return m_ckks_encoder;
  }

  /// \brief Returns pointer to encryptor
  const inline std::shared_ptr<seal::Encryptor> get_encryptor() const {
    return m_encryptor;
  }

  /// \brief Returns pointer to SEAL context
  const inline std::shared_ptr<seal::SEALContext> get_context() const {
    return m_context;
  }

 private:
  std::string m_hostname;  // Hostname of server to connect to

  std::unique_ptr<TCPClient> m_tcp_client;
  std::unique_ptr<aby::ABYClientExecutor> m_aby_executor;
  ngraph::he::HESealEncryptionParameters m_encryption_params;
  std::shared_ptr<seal::PublicKey> m_public_key;
  std::shared_ptr<seal::SecretKey> m_secret_key;
  std::shared_ptr<seal::SEALContext> m_context;
  std::shared_ptr<seal::Encryptor> m_encryptor;
  std::shared_ptr<seal::CKKSEncoder> m_ckks_encoder;
  std::shared_ptr<seal::Decryptor> m_decryptor;
  std::shared_ptr<seal::Evaluator> m_evaluator;
  std::shared_ptr<seal::KeyGenerator> m_keygen;
  std::shared_ptr<seal::RelinKeys> m_relin_keys;
  size_t m_batch_size;

  bool m_is_done{false};
  std::condition_variable m_is_done_cond;
  std::mutex m_is_done_mutex;

  std::shared_ptr<HETensor> m_loaded_function_tensor;

  // Function inputs and configuration
  HETensorConfigMap<double> m_input_config;
  std::shared_ptr<HETensor> m_result_tensor;
  std::vector<double> m_results;  // Function outputs
};
}  // namespace ngraph::he<|MERGE_RESOLUTION|>--- conflicted
+++ resolved
@@ -31,16 +31,11 @@
 #include "tcp/tcp_message.hpp"
 #include "util.hpp"
 
-<<<<<<< HEAD
-namespace ngraph {
-namespace aby {
+namespace ngraph::aby {
 class ABYClientExecutor;
 }
-namespace he {
-=======
+
 namespace ngraph::he {
->>>>>>> 39cc1855
-
 /// (tensor_name : (configuration, data)
 template <class T>
 using HETensorConfigMap =
