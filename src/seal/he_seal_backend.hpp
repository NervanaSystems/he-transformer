//*****************************************************************************
// Copyright 2018-2019 Intel Corporation
//
// Licensed under the Apache License, Version 2.0 (the "License");
// you may not use this file except in compliance with the License.
// You may obtain a copy of the License at
//
//     http://www.apache.org/licenses/LICENSE-2.0
//
// Unless required by applicable law or agreed to in writing, software
// distributed under the License is distributed on an "AS IS" BASIS,
// WITHOUT WARRANTIES OR CONDITIONS OF ANY KIND, either express or implied.
// See the License for the specific language governing permissions and
// limitations under the License.
//*****************************************************************************

#pragma once

#include <functional>
#include <memory>
#include <unordered_map>
#include <vector>

#include "he_op_annotations.hpp"
#include "he_plaintext.hpp"
#include "he_tensor.hpp"
#include "he_type.hpp"
#include "he_util.hpp"
#include "ngraph/descriptor/layout/dense_tensor_layout.hpp"
#include "ngraph/descriptor/layout/tensor_layout.hpp"
#include "ngraph/function.hpp"
#include "ngraph/graph_util.hpp"
#include "ngraph/node.hpp"
#include "ngraph/pass/like_replacement.hpp"
#include "ngraph/pass/liveness.hpp"
#include "ngraph/pass/manager.hpp"
#include "ngraph/runtime/backend.hpp"
#include "ngraph/runtime/backend_manager.hpp"
#include "ngraph/runtime/host_tensor.hpp"
#include "ngraph/runtime/performance_counter.hpp"
#include "ngraph/runtime/tensor.hpp"
#include "ngraph/type/element_type.hpp"
#include "ngraph/util.hpp"
#include "node_wrapper.hpp"
#include "seal/he_seal_encryption_parameters.hpp"
#include "seal/seal.h"
#include "seal/seal_ciphertext_wrapper.hpp"
#include "seal/seal_plaintext_wrapper.hpp"

<<<<<<< HEAD
namespace ngraph::runtime {
class BackendConstructor;

namespace he {
=======
extern "C" void ngraph_register_he_seal_backend();

namespace ngraph::runtime::he {
>>>>>>> b3899827
class HEType;
class SealCiphertextWrapper;

/// \brief Class representing a backend using the CKKS homomorphic encryption
/// scheme.
class HESealBackend : public runtime::Backend {
 public:
  /// \brief Constructs a backend with default parameter choice
  HESealBackend();
  /// \brief Constructs a backend with the given encryption parameters
  /// \param[in] parms Encryption parameters
  explicit HESealBackend(HESealEncryptionParameters parms);

  /// \brief Prepares the backend with the encryption context, including
  /// generating encryption keys, encryptor, decryptor, evaluator, and encoder
  void generate_context();

  /// \brief Constructs an unpacked plaintext tensor
  /// \param[in] type Datatype to store in the tensor
  /// \param[in] shape Shape of the tensor
  std::shared_ptr<runtime::Tensor> create_tensor(const element::Type& type,
                                                 const Shape& shape) override;

  /// \brief Unimplemented
  std::shared_ptr<runtime::Tensor> create_tensor(
      const element::Type& /*type*/, const Shape& /*shape*/,
      void* /*memory_pointer*/) override {
    throw ngraph_error("create_tensor unimplemented");
  }

  /// \brief Compiles a function
  /// \brief param[in] function Function to compile
  /// \brief param[in] enable_performance_data TODO(fboemer): unused
  /// \returns An executable object
  std::shared_ptr<ngraph::runtime::Executable> compile(
      std::shared_ptr<Function> function,
      bool enable_performance_data = false) override;

  /// \brief Returns whether or not a given node is supported
  /// \param[in] node Node
  bool is_supported(const Node& node) const override;

  /// \brief Sets a configuration for the backend
  /// \param[in] config Configuration map. It should contain entries in one of
  /// the following forms:
  ///     1) {tensor_name : "client_input"}, which indicates the specified
  ///     tensor should be loaded from the client. Note, the tensor may or may
  ///     not be encrypted, as determined by the client.
  ///     2) {enable_client : "True" /"False"}, which indicates whether or not
  ///      the client should be enabled
  ///     3) {tensor_name : "encrypt"}, which indicates the specified
  ///     tensor should be encrypted. By default, tensors may or may not be
  ///     encrypted. Setting this option will encrypt the plaintext tensor of
  ///     name tensor_name if not already encrypted and it is not a client
  ///     input.
  ///     4) {tensor_name : "packed"}, which indicates the specified tensor
  ///     should use plaintext packing.
  ///     5) {"encryption_parameters" : "filename
  ///     or json string"}, which sets the encryption parameters to use.
  ///     6) {"enable_gc": "True"/"False"}, which indicates whether or not the
  ///     client should use garbled circuits for secure function evaluation.
  ///     Should only be enabled if the client is enabled.
  ///
  ///     Note, entries with the same tensor key should be comma-separated,
  ///     for instance: {tensor_name : "client_input,encrypt,packed"}
  ///
  ///  \warning Specfying entries of form 1) without an entry of form 2) will
  ///  not load the tensors from the client
  /// \param[out] error Error string. Unused
  bool set_config(const std::map<std::string, std::string>& config,
                  std::string& error) override;

  /// \brief Returns whether or not a given datatype is supported
  /// \param[in] type Datatype
  /// \returns True if datatype is supported, false otherwise
  bool is_supported_type(const ngraph::element::Type& type) const {
    return m_supported_types.find(type.hash()) != m_supported_types.end();
  }

  /// \brief Creates a cipher tensor using plaintext packing along the batch
  /// (i.e. first) axis
  /// \param[in] type Datatype stored in the tensor
  /// \param[in] shape Shape of the tensor
  /// \returns Pointer to created tensor
  std::shared_ptr<runtime::Tensor> create_packed_cipher_tensor(
      const element::Type& type, const Shape& shape) const;

  /// \brief Creates a plaintext tensor using plaintext packing along the
  /// batch (i.e. first) axis
  /// \param[in] type Datatype stored in the tensor
  /// \param[in] shape Shape of the tensor
  /// \returns Pointer to created tensor
  std::shared_ptr<runtime::Tensor> create_packed_plain_tensor(
      const element::Type& type, const Shape& shape) const;

  /// \brief Creates a plaintext tensor
  /// \param[in] type Datatype stored in the tensor
  /// \param[in] shape Shape of the tensor
  /// \param[in] plaintext_packing Whether or not to use plaintext packing
  /// \param[in] name Name of the created tensor
  /// \returns Pointer to created tensor
  std::shared_ptr<runtime::Tensor> create_plain_tensor(
      const element::Type& type, const Shape& shape,
      const bool plaintext_packing = false,
      const std::string& name = "external") const;

  /// \brief Creates a ciphertext tensor
  /// \param[in] type Datatype stored in the tensor
  /// \param[in] shape Shape of the tensor
  /// \param[in] plaintext_packing Whether or not to use plaintext packing
  /// \param[in] name Name of the created tensor
  /// \returns Pointer to created tensor
  std::shared_ptr<runtime::Tensor> create_cipher_tensor(
      const element::Type& type, const Shape& shape,
      const bool plaintext_packing = false,
      const std::string& name = "external") const;

  /// \brief Creates empty ciphertext
  /// \returns Pointer to created ciphertext
  static std::shared_ptr<SealCiphertextWrapper> create_empty_ciphertext() {
    return std::make_shared<SealCiphertextWrapper>();
  }

<<<<<<< HEAD
=======
  /// \brief TODO(fboemer)
  void decode(void* output, const HEPlaintext& input, const element::Type& type,
              size_t count = 1) const;

>>>>>>> b3899827
  /// \brief TODO(fboemer)
  void encrypt(std::shared_ptr<SealCiphertextWrapper>& output,
               const HEPlaintext& input, const element::Type& type,
               bool complex_packing = false) const;

  /// \brief TODO(fboemer)
  void decrypt(HEPlaintext& output, const SealCiphertextWrapper& input,
               size_t batch_size, const bool complex_packing) const;

  /// \brief Returns pointer to SEAL context
  const std::shared_ptr<seal::SEALContext> get_context() const {
    return m_context;
  }

  /// \brief Returns pointer to relinearization keys
  const std::shared_ptr<seal::RelinKeys> get_relin_keys() const {
    return m_relin_keys;
  }

  /// \brief Returns pointer to Galois keys
  const std::shared_ptr<seal::GaloisKeys> get_galois_keys() const {
    return m_galois_keys;
  }

  /// \brief Returns pointer to encryptor
  const std::shared_ptr<seal::Encryptor> get_encryptor() const {
    return m_encryptor;
  }

  /// \brief Returns pointer to decryptor
  const std::shared_ptr<seal::Decryptor> get_decryptor() const {
    return m_decryptor;
  }

  /// \brief Retursn a pointer to evaluator
  const std::shared_ptr<seal::Evaluator> get_evaluator() const {
    return m_evaluator;
  }

  /// \brief Returns the encryption parameters
  const HESealEncryptionParameters& get_encryption_parameters() const {
    return m_encryption_params;
  }

  /// \brief Updates encryption parameters. Re-generates context and keys if
  /// necessary
  /// \param[in] new_parms New encryption parameters
  void update_encryption_parameters(
      const HESealEncryptionParameters& new_parms);

  /// \brief Returns the CKKS encoder
  const std::shared_ptr<seal::CKKSEncoder> get_ckks_encoder() const {
    return m_ckks_encoder;
  }

  /// \brief Sets the relinearization keys. Note, they may not be compatible
  /// with the other SEAL keys
  /// \param[in] keys relinearization keys
  void set_relin_keys(const seal::RelinKeys& keys) {
    m_relin_keys = std::make_shared<seal::RelinKeys>(keys);
  }

  /// \brief Sets the public keys. Note, they may not be compatible
  /// with the other SEAL keys
  /// \param[in] key public key
  void set_public_key(const seal::PublicKey& key) {
    m_public_key = std::make_shared<seal::PublicKey>(key);
    m_encryptor = std::make_shared<seal::Encryptor>(m_context, *m_public_key);
  }

  /// \brief TODO(fboemer)
  const std::unordered_map<std::uint64_t, std::uint64_t>& barrett64_ratio_map()
      const {
    return m_barrett64_ratio_map;
  }

  /// \brief Returns the top-level scale used for encoding
  double get_scale() const { return m_encryption_params.scale(); }

  /// \brief Returns whether or not complex packing is used
  bool complex_packing() const { return m_encryption_params.complex_packing(); }

<<<<<<< HEAD
  /// \brief Returns whether or not garbled circuits are supported for function
  /// evaluation
  bool garbled_circuit_enabled() const { return m_enable_garbled_circuit; }

  /// \brief Returns whether or not garbled circuits are supported for function
  /// evaluation
  bool& garbled_circuit_enabled() { return m_enable_garbled_circuit; }

  /// \brief Returns whether or not the garbled circuit inputs should be masked
  /// for privacy
  bool mask_gc_inputs() const { return m_mask_gc_inputs; }

  /// \brief Returns whether or not the garbled circuit inputs should be masked
  /// for privacy
  bool mask_gc_outputs() const { return m_mask_gc_outputs; }

=======
>>>>>>> b3899827
  /// \brief Returns whether or not the client is enabled
  bool enable_client() const { return m_enable_client; }

  /// \brief Returns the chain index, also known as level, of the ciphertext
  /// \param[in] cipher Ciphertext whose chain index to return
  /// \returns The chain index of the ciphertext.
  size_t get_chain_index(const SealCiphertextWrapper& cipher) const {
    return m_context->get_context_data(cipher.ciphertext().parms_id())
        ->chain_index();
  }

  /// \brief Returns the chain index, also known as level, of the plaintext
  /// \param[in] plain Plaintext whose chain index to return
  /// \returns The chain index of the ciphertext.
  size_t get_chain_index(const SealPlaintextWrapper& plain) const {
    return m_context->get_context_data(plain.plaintext().parms_id())
        ->chain_index();
  }

<<<<<<< HEAD
  /// \brief Switches a ciphertext to the lowest modulus in the current context
  /// \param[in] cipher Ciphertext to modulus switch
  inline void mod_switch_to_lowest(SealCiphertextWrapper& cipher) {
    auto last_parms_id = get_context()->last_parms_id();
    try {
      get_evaluator()->mod_switch_to_inplace(cipher.ciphertext(),
                                             last_parms_id);
    } catch (const std::exception& e) {
      NGRAPH_INFO << "Error mod_switch_to_inplace: " << e.what();
      throw(e);
    }
  }

  /// \brief Switches a ciphertext to the lowest modulus in the current context
  /// \param[in] cipher Ciphertext to modulus switch
  inline void rescale_to_lowest(SealCiphertextWrapper& cipher) {
    auto last_parms_id = get_context()->last_parms_id();
    try {
      get_evaluator()->rescale_to_inplace(cipher.ciphertext(), last_parms_id);
    } catch (const std::exception& e) {
      NGRAPH_INFO << "Error rescale_to_inplace: " << e.what();
      throw(e);
    }
  }

 private:
 private:
=======
 private:
>>>>>>> b3899827
  bool m_enable_client{false};
  bool m_enable_garbled_circuit{false};
  bool m_mask_gc_inputs{false};
  bool m_mask_gc_outputs{false};

  std::shared_ptr<seal::SecretKey> m_secret_key;
  std::shared_ptr<seal::PublicKey> m_public_key;
  std::shared_ptr<seal::RelinKeys> m_relin_keys;
  std::shared_ptr<seal::Encryptor> m_encryptor;
  std::shared_ptr<seal::Decryptor> m_decryptor;
  std::shared_ptr<seal::SEALContext> m_context;
  std::shared_ptr<seal::Evaluator> m_evaluator;
  std::shared_ptr<seal::KeyGenerator> m_keygen;
  std::shared_ptr<seal::GaloisKeys> m_galois_keys;
  HESealEncryptionParameters m_encryption_params;
  std::shared_ptr<seal::CKKSEncoder> m_ckks_encoder;

  // Stores Barrett64 ratios for moduli under 30 bits
  std::unordered_map<std::uint64_t, std::uint64_t> m_barrett64_ratio_map;

  std::unordered_set<size_t> m_supported_types{
      element::f32.hash(), element::i32.hash(), element::i64.hash(),
      element::f64.hash()};

  std::unordered_map<std::string, HEOpAnnotations> m_config_tensors;

  std::unordered_set<std::string> m_unsupported_op_name_list{
      "Abs",
      "Acos",
      "All",
      "AllReduce",
      "And",
      "Any",
      "ArgMax",
      "ArgMin",
      "Asin",
      "Atan",
      "AvgPoolBackprop",
      "BatchMatMul",
      "BatchNormTraining",
      "BatchNormTrainingBackprop",
      "BroadcastDistributed",
      "Ceiling",
      "Convert",
      "ConvolutionBackpropData",
      "ConvolutionBackpropFilters",
      "Cos",
      "Cosh",
      "Dequantize",
      "DynBroadcast",
      "DynPad",
      "DynReshape",
      "DynSlice",
      "EmbeddingLookup",
      "Equal",
      "Erf",
      "Floor",
      "Gather",
      "GatherND",
      "GenerateMask",
      "GetOutputElement",
      "Greater",
      "GreaterEq",
      "Less",
      "LessEq",
      "Log",
      "LRN",
      "Maximum",
      "MaxPoolBackprop",
      "Min",
      "Not",
      "NotEqual",
      "OneHot",
      "Or",
      "Product",
      "Quantize",
      "QuantizedAvgPool",
      "QuantizedConvolutionBias",
      "QuantizedConvolutionBiasAdd",
      "QuantizedConvolutionBiasSignedAdd",
      "QuantizedConvolutionRelu",
      "QuantizedConvolution",
      "QuantizedDot",
      "QuantizedDotBias",
      "QuantizedMaxPool",
      "Send",
      "Recv",
      "Range",
      "ReluBackprop",
      "ReplaceSlice",
      "ReverseSequence",
      "ScatterAdd",
      "ScatterNDAdd",
      "Select",
      "ShapeOf",
      "Sigmoid",
      "SigmoidBackprop",
      "Sign",
      "Sin",
      "Sinh",
      "Sqrt",
      "StopGradient",
      "Tan",
      "Tanh",
      "Tile",
      "TopK",
      "Transpose"};
};

<<<<<<< HEAD
}  // namespace he
}  // namespace ngraph::runtime
=======
}  // namespace ngraph::runtime::he
>>>>>>> b3899827
<|MERGE_RESOLUTION|>--- conflicted
+++ resolved
@@ -47,16 +47,9 @@
 #include "seal/seal_ciphertext_wrapper.hpp"
 #include "seal/seal_plaintext_wrapper.hpp"
 
-<<<<<<< HEAD
-namespace ngraph::runtime {
-class BackendConstructor;
-
-namespace he {
-=======
 extern "C" void ngraph_register_he_seal_backend();
 
 namespace ngraph::runtime::he {
->>>>>>> b3899827
 class HEType;
 class SealCiphertextWrapper;
 
@@ -180,13 +173,6 @@
     return std::make_shared<SealCiphertextWrapper>();
   }
 
-<<<<<<< HEAD
-=======
-  /// \brief TODO(fboemer)
-  void decode(void* output, const HEPlaintext& input, const element::Type& type,
-              size_t count = 1) const;
-
->>>>>>> b3899827
   /// \brief TODO(fboemer)
   void encrypt(std::shared_ptr<SealCiphertextWrapper>& output,
                const HEPlaintext& input, const element::Type& type,
@@ -269,7 +255,6 @@
   /// \brief Returns whether or not complex packing is used
   bool complex_packing() const { return m_encryption_params.complex_packing(); }
 
-<<<<<<< HEAD
   /// \brief Returns whether or not garbled circuits are supported for function
   /// evaluation
   bool garbled_circuit_enabled() const { return m_enable_garbled_circuit; }
@@ -286,8 +271,6 @@
   /// for privacy
   bool mask_gc_outputs() const { return m_mask_gc_outputs; }
 
-=======
->>>>>>> b3899827
   /// \brief Returns whether or not the client is enabled
   bool enable_client() const { return m_enable_client; }
 
@@ -307,7 +290,6 @@
         ->chain_index();
   }
 
-<<<<<<< HEAD
   /// \brief Switches a ciphertext to the lowest modulus in the current context
   /// \param[in] cipher Ciphertext to modulus switch
   inline void mod_switch_to_lowest(SealCiphertextWrapper& cipher) {
@@ -334,10 +316,6 @@
   }
 
  private:
- private:
-=======
- private:
->>>>>>> b3899827
   bool m_enable_client{false};
   bool m_enable_garbled_circuit{false};
   bool m_mask_gc_inputs{false};
@@ -447,9 +425,4 @@
       "Transpose"};
 };
 
-<<<<<<< HEAD
-}  // namespace he
-}  // namespace ngraph::runtime
-=======
-}  // namespace ngraph::runtime::he
->>>>>>> b3899827
+}  // namespace ngraph::runtime::he