--- conflicted
+++ resolved
@@ -260,19 +260,6 @@
   /// \brief Returns whether or not complex packing is used
   bool complex_packing() const { return m_encryption_params.complex_packing(); }
 
-<<<<<<< HEAD
-  /// \brief Returns whether or not the rescaling operation is performed after
-  /// every multiplication.
-  /// \warning Naive rescaling results in a dramatic performance penalty for
-  /// Convolution and Dot operations. Typically, this should never be used
-  bool naive_rescaling() const { return m_naive_rescaling; }
-
-  /// \brief Returns whether or not the rescaling operation is performed after
-  /// every multiplication.
-  /// \warning Naive rescaling results in a dramatic performance penalty for
-  /// Convolution and Dot operations. Typically, this should never be used
-  bool& naive_rescaling() { return m_naive_rescaling; }
-
   /// \brief Returns whether or not garbled circuits are supported for function
   /// evaluation
   bool garbled_circuit_enabled() const { return m_enable_garbled_circuit; }
@@ -281,8 +268,6 @@
   /// evaluation
   bool& garbled_circuit_enabled() { return m_enable_garbled_circuit; }
 
-=======
->>>>>>> f92feb34
   /// \brief Returns the chain index, also known as level, of the ciphertext
   /// \param[in] cipher Ciphertext whose chain index to return
   /// \returns The chain index of the ciphertext.
@@ -299,7 +284,6 @@
         ->chain_index();
   }
 
-<<<<<<< HEAD
   /// \brief Switches a ciphertext to the lowest modulus in the current context
   /// \param[in] cipher Ciphertext to modulus switch
   inline void mod_switch_to_lowest(SealCiphertextWrapper& cipher) {
@@ -325,26 +309,6 @@
     }
   }
 
-  /// \brief Returns set of tensors to be provided by the client
-  std::unordered_set<std::string> get_client_tensor_names() const {
-    return m_client_tensor_names;
-  }
-
-  /// \brief Returns set of parameter tensors to be encrypted
-  std::unordered_set<std::string> get_encrypted_tensor_names() const {
-    return m_encrypted_tensor_names;
-  }
-
-  /// \brief Returns set of parameter tensors to remain plaintext.
-  std::unordered_set<std::string> get_plaintext_tensor_names() const {
-    return m_plaintext_tensor_names;
-  }
-
-  /// \brief Returns set of parameter tensors to be packed.
-  std::unordered_set<std::string> get_packed_tensor_names() const {
-    return m_packed_tensor_names;
-  }
-
   /// \brief Returns whether or not the client is enabled
   bool enable_client() const { return m_enable_client; }
 
@@ -360,10 +324,7 @@
   bool mask_gc_outputs() const { return m_mask_gc_outputs; }
 
  private:
-  bool m_naive_rescaling{string_to_bool(std::getenv("NAIVE_RESCALING"))};
-=======
  private:
->>>>>>> f92feb34
   bool m_enable_client{false};
   bool m_enable_garbled_circuit{false};
   bool m_mask_gc_inputs{false};
