--- conflicted
+++ resolved
@@ -31,28 +31,11 @@
 
 using json = nlohmann::json;
 
-<<<<<<< HEAD
-extern "C" ngraph::runtime::BackendConstructor*
-get_backend_constructor_pointer() {
-  class HESealBackendConstructor : public ngraph::runtime::BackendConstructor {
-   public:
-    std::shared_ptr<ngraph::runtime::Backend> create(
-        const std::string& config) override {
-      NGRAPH_HE_LOG(5) << "Creating backend with config string " << config;
-      return std::make_shared<ngraph::runtime::he::HESealBackend>();
-    }
-  };
-
-  static std::unique_ptr<ngraph::runtime::BackendConstructor>
-      s_backend_constructor(new HESealBackendConstructor());
-  return s_backend_constructor.get();
-=======
 extern "C" void ngraph_register_he_seal_backend() {
   ngraph::runtime::BackendManager::register_backend(
       "HE_SEAL", [](const std::string& /* config */) {
         return std::make_shared<ngraph::runtime::he::HESealBackend>();
       });
->>>>>>> b3899827
 }
 
 namespace ngraph::runtime::he {
@@ -123,7 +106,6 @@
       auto new_parms = HESealEncryptionParameters::parse_config_or_use_default(
           setting.c_str());
       update_encryption_parameters(new_parms);
-<<<<<<< HEAD
     } else if (option == "enable_gc") {
       m_enable_garbled_circuit = string_to_bool(setting.c_str(), false);
       if (m_enable_garbled_circuit) {
@@ -143,8 +125,6 @@
       } else {
         NGRAPH_HE_LOG(3) << "Not masking garbled circuits outputs from config";
       }
-=======
->>>>>>> b3899827
     } else {
       std::string lower_option = to_lower(option);
       std::vector<std::string> lower_settings = split(to_lower(setting), ',');
@@ -172,15 +152,12 @@
     }
   }
 
-<<<<<<< HEAD
   if (m_enable_garbled_circuit && !m_enable_client) {
     NGRAPH_WARN << "Garbled circuit enabled without enabling client; setting "
                    "Garbled circuit enabled to off";
     m_enable_garbled_circuit = false;
   }
 
-=======
->>>>>>> b3899827
   bool any_config_from_client =
       std::any_of(m_config_tensors.begin(), m_config_tensors.end(),
                   [](const auto& name_and_op_annotation) {
@@ -299,11 +276,7 @@
                             size_t batch_size,
                             const bool complex_packing) const {
   ngraph::runtime::he::decrypt(output, input, complex_packing, *m_decryptor,
-<<<<<<< HEAD
                                *m_ckks_encoder, m_context, batch_size);
-=======
-                               *m_ckks_encoder);
->>>>>>> b3899827
 }
 
 }  // namespace ngraph::runtime::he