//*****************************************************************************
// Copyright 2018-2019 Intel Corporation
//
// Licensed under the Apache License, Version 2.0 (the "License");
// you may not use this file except in compliance with the License.
// You may obtain a copy of the License at
//
//     http://www.apache.org/licenses/LICENSE-2.0
//
// Unless required by applicable law or agreed to in writing, software
// distributed under the License is distributed on an "AS IS" BASIS,
// WITHOUT WARRANTIES OR CONDITIONS OF ANY KIND, either express or implied.
// See the License for the specific language governing permissions and
// limitations under the License.
//*****************************************************************************

#include "seal/he_seal_backend.hpp"

#include <algorithm>
#include <limits>
#include <memory>

#include "he_op_annotations.hpp"
#include "logging/ngraph_he_log.hpp"
#include "ngraph/runtime/backend_manager.hpp"
#include "ngraph/util.hpp"
#include "nlohmann/json.hpp"
#include "seal/he_seal_executable.hpp"
#include "seal/seal.h"
#include "seal/seal_util.hpp"

using json = nlohmann::json;

extern "C" ngraph::runtime::BackendConstructor*
get_backend_constructor_pointer() {
  class HESealBackendConstructor : public ngraph::runtime::BackendConstructor {
   public:
    std::shared_ptr<ngraph::runtime::Backend> create(
        const std::string& config) override {
      NGRAPH_HE_LOG(5) << "Creating backend with config string " << config;
      return std::make_shared<ngraph::he::HESealBackend>();
    }
  };

  static std::unique_ptr<ngraph::runtime::BackendConstructor>
      s_backend_constructor(new HESealBackendConstructor());
  return s_backend_constructor.get();
}

namespace ngraph {
namespace he {

HESealBackend::HESealBackend()
    : HESealBackend(HESealEncryptionParameters::parse_config_or_use_default(
          getenv("NGRAPH_HE_SEAL_CONFIG"))) {}

HESealBackend::HESealBackend(HESealEncryptionParameters parms)
    : m_encryption_params(std::move(parms)) {
  generate_context();
}

void HESealBackend::generate_context() {
  seal::sec_level_type sec_level =
      seal_security_level(m_encryption_params.security_level());

  m_context = seal::SEALContext::Create(
      m_encryption_params.seal_encryption_parameters(), true, sec_level);

  auto context_data = m_context->key_context_data();

  m_keygen = std::make_shared<seal::KeyGenerator>(m_context);
  m_relin_keys = std::make_shared<seal::RelinKeys>(m_keygen->relin_keys());
  m_galois_keys = std::make_shared<seal::GaloisKeys>(m_keygen->galois_keys());
  m_public_key = std::make_shared<seal::PublicKey>(m_keygen->public_key());
  m_secret_key = std::make_shared<seal::SecretKey>(m_keygen->secret_key());
  m_encryptor = std::make_shared<seal::Encryptor>(m_context, *m_public_key);
  m_decryptor = std::make_shared<seal::Decryptor>(m_context, *m_secret_key);
  m_evaluator = std::make_shared<seal::Evaluator>(m_context);
  m_ckks_encoder = std::make_shared<seal::CKKSEncoder>(m_context);

  auto coeff_moduli = context_data->parms().coeff_modulus();

  print_encryption_parameters(m_encryption_params, *m_context);

  // Set barrett ratio map
  for (const seal::SmallModulus& modulus : coeff_moduli) {
    const std::uint64_t modulus_value = modulus.value();
    if (modulus_value < (1UL << 31U)) {
      std::uint64_t numerator[3]{0, 1};
      std::uint64_t quotient[3]{0, 0};
      seal::util::divide_uint128_uint64_inplace(numerator, modulus_value,
                                                quotient);
      std::uint64_t const_ratio = quotient[0];

      NGRAPH_CHECK(quotient[1] == 0, "Quotient[1] != 0 for modulus");
      m_barrett64_ratio_map[modulus_value] = const_ratio;
    }
  }
}

bool HESealBackend::set_config(const std::map<std::string, std::string>& config,
                               std::string& error) {
  (void)error;  // Avoid unused parameter warning
  NGRAPH_HE_LOG(3) << "Setting config";
  for (const auto& [option, setting] : config) {
    std::string lower_option = ngraph::to_lower(option);
    std::vector<std::string> lower_settings =
        ngraph::split(ngraph::to_lower(setting), ',');
    // Strip attributes, i.e. "tensor_name:0 => tensor_name"
    std::string tensor_name = option.substr(0, option.find(':', 0));

    for (const auto& lower_setting : lower_settings) {
      if (lower_setting == "client_input") {
        m_client_tensor_names.insert(tensor_name);
      } else if (lower_setting == "encrypt") {
        m_encrypted_tensor_names.insert(tensor_name);
      } else if (lower_setting == "plain") {
        m_plaintext_tensor_names.insert(tensor_name);
      } else if (lower_setting == "packed") {
        m_packed_tensor_names.insert(tensor_name);
      }
    }

    // Check whether client is enabled
    if (option == "enable_client") {
      bool client_enabled = string_to_bool(setting.c_str(), false);
      if (client_enabled) {
        NGRAPH_HE_LOG(3) << "Enabling client from config";
        m_enable_client = true;
      }
    } else if (option == "encryption_parameters") {
      auto new_parms = HESealEncryptionParameters::parse_config_or_use_default(
          setting.c_str());
      update_encryption_parameters(new_parms);
    } else if (option == "enable_gc") {
      m_enable_garbled_circuit = string_to_bool(setting.c_str(), false);
      if (m_enable_garbled_circuit) {
        NGRAPH_HE_LOG(3) << "Enabling garbled circuits from config";
      }
    } else if (option == "mask_gc_inputs") {
      m_mask_gc_inputs = string_to_bool(setting.c_str(), false);
      if (m_mask_gc_inputs) {
        NGRAPH_HE_LOG(3) << "Masking garbled circuits inputs from config";
      } else {
        NGRAPH_HE_LOG(3) << "Not masking garbled circuits inputs from config";
      }
    } else if (option == "mask_gc_outputs") {
      m_mask_gc_outputs = string_to_bool(setting.c_str(), false);
      if (m_mask_gc_outputs) {
        NGRAPH_HE_LOG(3) << "Masking garbled circuits outputs from config";
      } else {
        NGRAPH_HE_LOG(3) << "Not masking garbled circuits outputs from config";
      }
    } else {
      NGRAPH_WARN << "Unknown config option " << option;
    }
  }

<<<<<<< HEAD
  if (m_enable_garbled_circuit && !m_enable_client) {
    NGRAPH_WARN << "Garbled circuit enabled without enabling client; setting "
                   "Garbled circuit enabled to off";
    m_enable_garbled_circuit = false;
  }

  if (m_client_tensor_names.size() > 0 && !m_enable_client) {
=======
  if (!m_client_tensor_names.empty() && !m_enable_client) {
>>>>>>> 2210c4c5
    NGRAPH_WARN
        << "Configuration specifies client input, but client is not enabled";
    m_client_tensor_names.clear();
  }

  for (const auto& tensor_name : m_client_tensor_names) {
    NGRAPH_HE_LOG(3) << "Client tensor name " << tensor_name;
  }
  for (const auto& tensor_name : m_encrypted_tensor_names) {
    NGRAPH_HE_LOG(3) << "Encrypted tensor name " << tensor_name;
  }
  return true;
}  // namespace he

void HESealBackend::update_encryption_parameters(
    const HESealEncryptionParameters& new_parms) {
  if (HESealEncryptionParameters::same_context(m_encryption_params,
                                               new_parms)) {
    m_encryption_params = new_parms;
  } else {
    m_encryption_params = new_parms;
    generate_context();
  }
}

std::shared_ptr<ngraph::runtime::Tensor> HESealBackend::create_tensor(
    const element::Type& type, const Shape& shape) {
  return create_plain_tensor(type, shape, false);
}

std::shared_ptr<ngraph::runtime::Tensor> HESealBackend::create_plain_tensor(
    const element::Type& type, const Shape& shape, const bool plaintext_packing,
    const std::string& name) const {
  auto tensor = std::make_shared<HETensor>(
      type, shape, plaintext_packing, complex_packing(), false, *this, name);
  return std::static_pointer_cast<ngraph::runtime::Tensor>(tensor);
}

std::shared_ptr<ngraph::runtime::Tensor> HESealBackend::create_cipher_tensor(
    const element::Type& type, const Shape& shape, const bool plaintext_packing,
    const std::string& name) const {
  auto tensor = std::make_shared<HETensor>(
      type, shape, plaintext_packing, complex_packing(), true, *this, name);
  return std::static_pointer_cast<ngraph::runtime::Tensor>(tensor);
}

std::shared_ptr<ngraph::runtime::Tensor>
HESealBackend::create_packed_cipher_tensor(const element::Type& type,
                                           const Shape& shape) const {
  auto tensor = std::make_shared<HETensor>(type, shape, true, complex_packing(),
                                           true, *this);
  return std::static_pointer_cast<ngraph::runtime::Tensor>(tensor);
}

std::shared_ptr<ngraph::runtime::Tensor>
HESealBackend::create_packed_plain_tensor(const element::Type& type,
                                          const Shape& shape) const {
  auto tensor = std::make_shared<HETensor>(type, shape, true, complex_packing(),
                                           false, *this);
  return std::static_pointer_cast<ngraph::runtime::Tensor>(tensor);
}

// NOLINTNEXTLINE
std::shared_ptr<ngraph::runtime::Executable> HESealBackend::compile(
    std::shared_ptr<Function> function, bool enable_performance_data) {
  auto from_client_annotation =
      std::make_shared<HEOpAnnotations>(true, false, false);

  NGRAPH_HE_LOG(1) << "Compiling function with "
                   << function->get_parameters().size() << " parameters";

  for (auto& param : function->get_parameters()) {
    NGRAPH_HE_LOG(3) << "Compiling function with parameter name "
                     << param->get_name() << " (" << param->get_shape() << ")";

    for (const auto& tag : param->get_provenance_tags()) {
      NGRAPH_HE_LOG(3) << "Tag " << tag;
    }
  }

  for (const auto& name : get_client_tensor_names()) {
    NGRAPH_HE_LOG(3) << "get_client_tensor_names " << name;
    bool matching_param = false;
    bool has_tag = false;
    for (auto& param : function->get_parameters()) {
      has_tag |= (!param->get_provenance_tags().empty());

      if (param_originates_from_name(*param, name)) {
        NGRAPH_HE_LOG(3) << "Setting tensor name " << param->get_name() << " ("
                         << param->get_shape() << ") as from client";
        param->set_op_annotations(from_client_annotation);
        matching_param = true;
      }
    }
    // ngraph-bridge calls compile() twice, once before adding tags, and once
    // after
    NGRAPH_CHECK(!has_tag || matching_param, "Function has no parameter named ",
                 name);
  }

  NGRAPH_HE_LOG(3) << "Setting encrypted tags";
  for (const auto& name : get_encrypted_tensor_names()) {
    for (auto& param : function->get_parameters()) {
      if (param_originates_from_name(*param, name)) {
        NGRAPH_HE_LOG(5) << "Setting tensor name " << param->get_name()
                         << param->get_shape() << ") as encrypted";
        auto current_annotation = std::dynamic_pointer_cast<HEOpAnnotations>(
            param->get_op_annotations());
        if (current_annotation == nullptr) {
          param->set_op_annotations(
              HEOpAnnotations::server_ciphertext_unpacked_annotation());
        } else {
          current_annotation->set_encrypted(true);
        }
        NGRAPH_HE_LOG(5) << "Set tensor name " << param->get_name() << " ("
                         << param->get_shape() << ") as encrypted";
      }
    }
  }

  NGRAPH_HE_LOG(3) << "Setting plaintext tags";
  for (const auto& name : get_plaintext_tensor_names()) {
    NGRAPH_HE_LOG(5) << "Plaintext tensor name " << name;
    for (auto& param : function->get_parameters()) {
      if (param_originates_from_name(*param, name)) {
        NGRAPH_HE_LOG(3) << "Setting tensor name " << param->get_name() << " ("
                         << param->get_shape() << ") as plaintext";
        auto current_annotation = std::dynamic_pointer_cast<HEOpAnnotations>(
            param->get_op_annotations());
        if (current_annotation == nullptr) {
          param->set_op_annotations(
              HEOpAnnotations::server_plaintext_unpacked_annotation());
        } else {
          current_annotation->set_encrypted(false);
        }
        NGRAPH_HE_LOG(5) << "Set tensor name " << param->get_name() << " ("
                         << param->get_shape() << ") as plaintext";
      }
    }
  }

  NGRAPH_HE_LOG(3) << "Setting packed tags";
  for (const auto& name : get_packed_tensor_names()) {
    NGRAPH_HE_LOG(5) << "Packed tensor name " << name;
    for (auto& param : function->get_parameters()) {
      if (param_originates_from_name(*param, name)) {
        NGRAPH_HE_LOG(3) << "Setting tensor name " << param->get_name() << " ("
                         << param->get_shape() << ") as packed";
        auto current_annotation = std::dynamic_pointer_cast<HEOpAnnotations>(
            param->get_op_annotations());
        if (current_annotation == nullptr) {
          param->set_op_annotations(
              HEOpAnnotations::server_plaintext_packed_annotation());
        } else {
          current_annotation->set_packed(true);
        }
        NGRAPH_HE_LOG(5) << "Set tensor name " << param->get_name() << " ("
                         << param->get_shape() << ") as plaintext";
      }
    }
  }

<<<<<<< HEAD
  return std::make_shared<HESealExecutable>(
      function, enable_performance_collection, *this);
=======
  return std::make_shared<HESealExecutable>(function, enable_performance_data,
                                            *this, m_enable_client);
>>>>>>> 2210c4c5
}

bool HESealBackend::is_supported(const ngraph::Node& node) const {
  return m_unsupported_op_name_list.find(node.description()) ==
             m_unsupported_op_name_list.end() &&
         is_supported_type(node.get_element_type());
}

void HESealBackend::encrypt(std::shared_ptr<SealCiphertextWrapper>& output,
                            const HEPlaintext& input, const element::Type& type,
                            bool complex_packing) const {
  NGRAPH_CHECK(!input.empty(), "Input has no values in encrypt");
  ngraph::he::encrypt(output, input, m_context->first_parms_id(), type,
                      get_scale(), *m_ckks_encoder, *m_encryptor,
                      complex_packing);
}

void HESealBackend::decrypt(HEPlaintext& output,
                            const SealCiphertextWrapper& input,
                            const bool complex_packing) const {
  ngraph::he::decrypt(output, input, complex_packing, *m_decryptor,
                      *m_ckks_encoder);
}

}  // namespace he
}  // namespace ngraph<|MERGE_RESOLUTION|>--- conflicted
+++ resolved
@@ -156,17 +156,13 @@
     }
   }
 
-<<<<<<< HEAD
   if (m_enable_garbled_circuit && !m_enable_client) {
     NGRAPH_WARN << "Garbled circuit enabled without enabling client; setting "
                    "Garbled circuit enabled to off";
     m_enable_garbled_circuit = false;
   }
 
-  if (m_client_tensor_names.size() > 0 && !m_enable_client) {
-=======
   if (!m_client_tensor_names.empty() && !m_enable_client) {
->>>>>>> 2210c4c5
     NGRAPH_WARN
         << "Configuration specifies client input, but client is not enabled";
     m_client_tensor_names.clear();
@@ -329,13 +325,8 @@
     }
   }
 
-<<<<<<< HEAD
   return std::make_shared<HESealExecutable>(
       function, enable_performance_collection, *this);
-=======
-  return std::make_shared<HESealExecutable>(function, enable_performance_data,
-                                            *this, m_enable_client);
->>>>>>> 2210c4c5
 }
 
 bool HESealBackend::is_supported(const ngraph::Node& node) const {
