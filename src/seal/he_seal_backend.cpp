//*****************************************************************************
// Copyright 2018-2019 Intel Corporation
//
// Licensed under the Apache License, Version 2.0 (the "License");
// you may not use this file except in compliance with the License.
// You may obtain a copy of the License at
//
//     http://www.apache.org/licenses/LICENSE-2.0
//
// Unless required by applicable law or agreed to in writing, software
// distributed under the License is distributed on an "AS IS" BASIS,
// WITHOUT WARRANTIES OR CONDITIONS OF ANY KIND, either express or implied.
// See the License for the specific language governing permissions and
// limitations under the License.
//*****************************************************************************

#include <limits>
#include <memory>

#include "client_util.hpp"
#include "he_plain_tensor.hpp"
#include "he_seal_cipher_tensor.hpp"
#include "ngraph/runtime/backend_manager.hpp"
#include "seal/he_seal_backend.hpp"
#include "seal/he_seal_executable.hpp"
#include "seal/seal.h"
#include "seal/seal_util.hpp"

extern "C" const char* get_ngraph_version_string() {
  return "DUMMY_VERSION";  // TODO: move to CMakeList
}

extern "C" ngraph::runtime::BackendConstructor*
get_backend_constructor_pointer() {
  class HESealBackendConstructor : public ngraph::runtime::BackendConstructor {
   public:
    std::shared_ptr<ngraph::runtime::Backend> create(
        const std::string& config) override {
      return std::make_shared<ngraph::he::HESealBackend>();
    }
  };

  static std::unique_ptr<ngraph::runtime::BackendConstructor>
      s_backend_constructor(new HESealBackendConstructor());
  return s_backend_constructor.get();
}

ngraph::he::HESealBackend::HESealBackend()
    : ngraph::he::HESealBackend(
          ngraph::he::parse_config_or_use_default("HE_SEAL")) {}

ngraph::he::HESealBackend::HESealBackend(
    const ngraph::he::HESealEncryptionParameters& parms)
    : m_encryption_params(parms) {
  seal::sec_level_type sec_level = seal::sec_level_type::none;
  if (parms.security_level() == 128) {
    sec_level = seal::sec_level_type::tc128;
  } else if (parms.security_level() == 192) {
    sec_level = seal::sec_level_type::tc192;
  } else if (parms.security_level() == 256) {
    sec_level = seal::sec_level_type::tc256;
  } else if (parms.security_level() == 0) {
<<<<<<< HEAD
    if (m_encrypt_data) {
=======
    if (m_encrypt_data || m_encrypt_model) {
>>>>>>> cd3cf1ef
      NGRAPH_WARN
          << "Parameter selection does not enforce minimum security level";
    }
  } else {
    throw ngraph_error("Invalid security level");
  }

  m_context = seal::SEALContext::Create(parms.seal_encryption_parameters(),
                                        true, sec_level);

  auto context_data = m_context->key_context_data();

  // Keygen, encryptor and decryptor
  m_keygen = std::make_shared<seal::KeyGenerator>(m_context);
  m_relin_keys = std::make_shared<seal::RelinKeys>(m_keygen->relin_keys());
  m_public_key = std::make_shared<seal::PublicKey>(m_keygen->public_key());
  m_secret_key = std::make_shared<seal::SecretKey>(m_keygen->secret_key());
  m_encryptor = std::make_shared<seal::Encryptor>(m_context, *m_public_key);
  m_decryptor = std::make_shared<seal::Decryptor>(m_context, *m_secret_key);

  // Evaluator
  m_evaluator = std::make_shared<seal::Evaluator>(m_context);

  // TODO: pick smaller scale?
  auto coeff_moduli = context_data->parms().coeff_modulus();
  m_scale = ngraph::he::choose_scale(coeff_moduli);
<<<<<<< HEAD

=======
>>>>>>> cd3cf1ef
  if (m_encrypt_data) {
    print_seal_context(*m_context);
    NGRAPH_INFO << "Scale " << m_scale;
  }

  // Encoder
  m_ckks_encoder = std::make_shared<seal::CKKSEncoder>(m_context);

  // Set barrett ratio map
  for (const seal::SmallModulus& modulus : coeff_moduli) {
    const std::uint64_t modulus_value = modulus.value();
    if (modulus_value < (1UL << 31)) {
      std::uint64_t numerator[3]{0, 1};
      std::uint64_t quotient[3]{0, 0};
      seal::util::divide_uint128_uint64_inplace(numerator, modulus_value,
                                                quotient);
      std::uint64_t const_ratio = quotient[0];

      NGRAPH_CHECK(quotient[1] == 0, "Quotient[1] != 0 for modulus");
      m_barrett64_ratio_map[modulus_value] = const_ratio;
    }
  }

  NGRAPH_CHECK(!(m_encrypt_model && m_complex_packing),
               "NGRAPH_ENCRYPT_MODEL is incompatible with NGRAPH_COMPLEX_PACK");
}

std::shared_ptr<ngraph::runtime::Tensor>
ngraph::he::HESealBackend::create_tensor(const element::Type& element_type,
                                         const Shape& shape) {
  if (pack_data()) {
    return create_packed_plain_tensor(element_type, shape);
  } else {
    return create_plain_tensor(element_type, shape);
  }
}

std::shared_ptr<ngraph::runtime::Tensor>
ngraph::he::HESealBackend::create_plain_tensor(
    const element::Type& element_type, const Shape& shape,
    const bool packed) const {
  auto rc = std::make_shared<ngraph::he::HEPlainTensor>(element_type, shape,
                                                        *this, packed);
  return std::static_pointer_cast<ngraph::runtime::Tensor>(rc);
}

std::shared_ptr<ngraph::runtime::Tensor>
ngraph::he::HESealBackend::create_cipher_tensor(
    const element::Type& element_type, const Shape& shape, const bool packed,
    const std::string& name) const {
  auto rc = std::make_shared<ngraph::he::HESealCipherTensor>(
      element_type, shape, *this, packed, name);
  return std::static_pointer_cast<ngraph::runtime::Tensor>(rc);
}

std::shared_ptr<ngraph::runtime::Tensor>
ngraph::he::HESealBackend::create_packed_cipher_tensor(
    const element::Type& type, const Shape& shape) {
  auto rc = std::make_shared<ngraph::he::HESealCipherTensor>(type, shape, *this,
                                                             true);
  return std::static_pointer_cast<ngraph::runtime::Tensor>(rc);
}

std::shared_ptr<ngraph::runtime::Tensor>
ngraph::he::HESealBackend::create_packed_plain_tensor(const element::Type& type,
                                                      const Shape& shape) {
  auto rc =
      std::make_shared<ngraph::he::HEPlainTensor>(type, shape, *this, true);
  return std::static_pointer_cast<ngraph::runtime::Tensor>(rc);
}

std::shared_ptr<ngraph::runtime::Executable> ngraph::he::HESealBackend::compile(
    std::shared_ptr<Function> function, bool enable_performance_collection) {
  return std::make_shared<HESealExecutable>(
      function, enable_performance_collection, *this, m_encrypt_data,
      m_encrypt_model, pack_data(), m_complex_packing);
}

std::shared_ptr<ngraph::he::SealCiphertextWrapper>
ngraph::he::HESealBackend::create_valued_ciphertext(
    float value, const element::Type& element_type, size_t batch_size) const {
  NGRAPH_CHECK(element_type == element::f32, "element type ", element_type,
               "unsupported");
  if (batch_size != 1) {
    throw ngraph_error(
        "HESealBackend::create_valued_ciphertext only supports batch size 1");
  }
  auto plaintext = HEPlaintext({value});
  auto ciphertext = create_empty_ciphertext();

  encrypt(ciphertext, plaintext, complex_packing());
  return ciphertext;
}

void ngraph::he::HESealBackend::encrypt(
    std::shared_ptr<ngraph::he::SealCiphertextWrapper>& output,
    const ngraph::he::HEPlaintext& input, bool complex_packing) const {
  auto plaintext = SealPlaintextWrapper(complex_packing);

  NGRAPH_CHECK(input.num_values() > 0, "Input has no values in encrypt");

  encode(plaintext, input, complex_packing);
  m_encryptor->encrypt(plaintext.plaintext(), output->ciphertext());
  output->complex_packing() = complex_packing;
  output->known_value() = false;
}

void ngraph::he::HESealBackend::decrypt(
    ngraph::he::HEPlaintext& output,
    const ngraph::he::SealCiphertextWrapper& input) const {
  if (input.known_value()) {
    NGRAPH_DEBUG << "Decrypting known value " << input.value();
    const size_t slot_count = m_ckks_encoder->slot_count();
    output.values() = std::vector<float>(slot_count, input.value());
  } else {
    auto plaintext_wrapper = SealPlaintextWrapper(input.complex_packing());
    m_decryptor->decrypt(input.ciphertext(), plaintext_wrapper.plaintext());
    decode(output, plaintext_wrapper);
  }
}

void ngraph::he::HESealBackend::decode(void* output,
                                       const ngraph::he::HEPlaintext& input,
                                       const element::Type& type,
                                       size_t count) const {
  NGRAPH_CHECK(count != 0, "Decode called on 0 elements");
  NGRAPH_CHECK(type == element::f32,
               "CKKS encode supports only float encoding, received type ",
               type);
  NGRAPH_CHECK(input.num_values() > 0, "Input has no values");

  const std::vector<float>& xs_float = input.values();
  NGRAPH_CHECK(xs_float.size() >= count);
  std::memcpy(output, &xs_float[0], type.size() * count);
}

void ngraph::he::HESealBackend::decode(
    ngraph::he::HEPlaintext& output,
    const ngraph::he::SealPlaintextWrapper& input) const {
  std::vector<double> real_vals;
  if (input.complex_packing()) {
    std::vector<std::complex<double>> complex_vals;
    m_ckks_encoder->decode(input.plaintext(), complex_vals);
    complex_vec_to_real_vec(real_vals, complex_vals);
  } else {
    m_ckks_encoder->decode(input.plaintext(), real_vals);
  }
  std::vector<float> float_vals{real_vals.begin(), real_vals.end()};
  output.values() = float_vals;
}

void ngraph::he::HESealBackend::encode(
    ngraph::he::SealPlaintextWrapper& destination,
    const ngraph::he::HEPlaintext& plaintext, seal::parms_id_type parms_id,
    double scale, bool complex_packing) const {
  std::vector<double> double_vals(plaintext.values().begin(),
                                  plaintext.values().end());
  const size_t slot_count = m_ckks_encoder->slot_count();

  if (complex_packing) {
    std::vector<std::complex<double>> complex_vals;
    if (double_vals.size() == 1) {
      std::complex<double> val(double_vals[0], double_vals[0]);
      complex_vals = std::vector<std::complex<double>>(slot_count, val);
    } else {
      real_vec_to_complex_vec(complex_vals, double_vals);
    }
    NGRAPH_CHECK(complex_vals.size() <= slot_count, "Cannot encode ",
                 complex_vals.size(), " elements, maximum size is ",
                 slot_count);
    m_ckks_encoder->encode(complex_vals, parms_id, scale,
                           destination.plaintext());
  } else {
    // TODO: why different cases?
    if (double_vals.size() == 1) {
      m_ckks_encoder->encode(double_vals[0], parms_id, scale,
                             destination.plaintext());
    } else {
      NGRAPH_CHECK(double_vals.size() <= slot_count, "Cannot encode ",
                   double_vals.size(), " elements, maximum size is ",
                   slot_count);
      m_ckks_encoder->encode(double_vals, parms_id, scale,
                             destination.plaintext());
    }
  }
  destination.complex_packing() = complex_packing;
}

void ngraph::he::HESealBackend::encode(
    ngraph::he::SealPlaintextWrapper& destination,
    const ngraph::he::HEPlaintext& plaintext, bool complex_packing) const {
  double scale = m_scale;
  auto parms_id = m_context->first_parms_id();

  encode(destination, plaintext, parms_id, scale, complex_packing);
}<|MERGE_RESOLUTION|>--- conflicted
+++ resolved
@@ -60,11 +60,7 @@
   } else if (parms.security_level() == 256) {
     sec_level = seal::sec_level_type::tc256;
   } else if (parms.security_level() == 0) {
-<<<<<<< HEAD
-    if (m_encrypt_data) {
-=======
     if (m_encrypt_data || m_encrypt_model) {
->>>>>>> cd3cf1ef
       NGRAPH_WARN
           << "Parameter selection does not enforce minimum security level";
     }
@@ -91,10 +87,6 @@
   // TODO: pick smaller scale?
   auto coeff_moduli = context_data->parms().coeff_modulus();
   m_scale = ngraph::he::choose_scale(coeff_moduli);
-<<<<<<< HEAD
-
-=======
->>>>>>> cd3cf1ef
   if (m_encrypt_data) {
     print_seal_context(*m_context);
     NGRAPH_INFO << "Scale " << m_scale;
