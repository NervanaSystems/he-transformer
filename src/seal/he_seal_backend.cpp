//*****************************************************************************
// Copyright 2018-2019 Intel Corporation
//
// Licensed under the Apache License, Version 2.0 (the "License");
// you may not use this file except in compliance with the License.
// You may obtain a copy of the License at
//
//     http://www.apache.org/licenses/LICENSE-2.0
//
// Unless required by applicable law or agreed to in writing, software
// distributed under the License is distributed on an "AS IS" BASIS,
// WITHOUT WARRANTIES OR CONDITIONS OF ANY KIND, either express or implied.
// See the License for the specific language governing permissions and
// limitations under the License.
//*****************************************************************************

#include <limits>
#include <memory>

#include "client_util.hpp"
#include "he_plain_tensor.hpp"
#include "he_seal_cipher_tensor.hpp"
#include "ngraph/runtime/backend_manager.hpp"
#include "seal/he_seal_backend.hpp"
#include "seal/he_seal_executable.hpp"
#include "seal/seal.h"
#include "seal/seal_util.hpp"

extern "C" const char* get_ngraph_version_string() {
  return "DUMMY_VERSION";  // TODO: move to CMakeList
}

// TODO: replace with new backend constructor once switching to new ngraph
extern "C" ngraph::runtime::Backend* new_backend(const char* config) {
  std::string configuration_string = std::string(config);

  NGRAPH_CHECK(configuration_string == "HE_SEAL",
               "Invalid configuration string ", configuration_string);
  return new ngraph::he::HESealBackend();
}

ngraph::he::HESealBackend::HESealBackend()
    : ngraph::he::HESealBackend(
          ngraph::he::parse_config_or_use_default("HE_SEAL")) {}

ngraph::he::HESealBackend::HESealBackend(
    const ngraph::he::HESealEncryptionParameters& parms)
    : m_encryption_params(parms) {
  seal::sec_level_type sec_level = seal::sec_level_type::none;
  if (parms.security_level() == 128) {
    sec_level = seal::sec_level_type::tc128;
  } else if (parms.security_level() == 192) {
    sec_level = seal::sec_level_type::tc192;
  } else if (parms.security_level() == 256) {
    sec_level = seal::sec_level_type::tc256;
  } else if (parms.security_level() == 0) {
    if (m_encrypt_data || m_encrypt_model) {
      NGRAPH_WARN
          << "Parameter selection does not enforce minimum security level";
    }
  } else {
    throw ngraph_error("Invalid security level");
  }

  m_context = seal::SEALContext::Create(parms.seal_encryption_parameters(),
                                        true, sec_level);

  auto context_data = m_context->key_context_data();

  // Keygen, encryptor and decryptor
  m_keygen = std::make_shared<seal::KeyGenerator>(m_context);
  m_relin_keys = std::make_shared<seal::RelinKeys>(m_keygen->relin_keys());
  m_public_key = std::make_shared<seal::PublicKey>(m_keygen->public_key());
  m_secret_key = std::make_shared<seal::SecretKey>(m_keygen->secret_key());
  m_encryptor = std::make_shared<seal::Encryptor>(m_context, *m_public_key);
  m_decryptor = std::make_shared<seal::Decryptor>(m_context, *m_secret_key);

  // Evaluator
  m_evaluator = std::make_shared<seal::Evaluator>(m_context);

  // TODO: pick smaller scale?
  auto coeff_moduli = context_data->parms().coeff_modulus();
  m_scale = ngraph::he::choose_scale(coeff_moduli);
  if (m_encrypt_data) {
    print_seal_context(*m_context);
    NGRAPH_INFO << "Scale " << m_scale;
  }

  // Encoder
  m_ckks_encoder = std::make_shared<seal::CKKSEncoder>(m_context);

  // Set barrett ratio map
  for (const seal::SmallModulus& modulus : coeff_moduli) {
    const std::uint64_t modulus_value = modulus.value();
    if (modulus_value < (1UL << 31)) {
      std::uint64_t numerator[3]{0, 1};
      std::uint64_t quotient[3]{0, 0};
      seal::util::divide_uint128_uint64_inplace(numerator, modulus_value,
                                                quotient);
      std::uint64_t const_ratio = quotient[0];

      NGRAPH_CHECK(quotient[1] == 0, "Quotient[1] != 0 for modulus");
      m_barrett64_ratio_map[modulus_value] = const_ratio;
    }
  }

  NGRAPH_CHECK(!(m_encrypt_model && m_complex_packing),
               "NGRAPH_ENCRYPT_MODEL is incompatible with NGRAPH_COMPLEX_PACK");
}

std::shared_ptr<ngraph::runtime::Tensor>
ngraph::he::HESealBackend::create_tensor(const element::Type& element_type,
                                         const Shape& shape) {
<<<<<<< HEAD
  if (batch_data()) {
=======
  if (pack_data()) {
>>>>>>> 23e6cd83
    return create_packed_plain_tensor(element_type, shape);
  } else {
    return create_plain_tensor(element_type, shape);
  }
}

std::shared_ptr<ngraph::runtime::Tensor>
ngraph::he::HESealBackend::create_plain_tensor(
    const element::Type& element_type, const Shape& shape,
    const bool packed) const {
  auto rc = std::make_shared<ngraph::he::HEPlainTensor>(element_type, shape,
                                                        *this, packed);
  return std::static_pointer_cast<ngraph::runtime::Tensor>(rc);
}

std::shared_ptr<ngraph::runtime::Tensor>
ngraph::he::HESealBackend::create_cipher_tensor(
    const element::Type& element_type, const Shape& shape, const bool packed,
    const std::string& name) const {
  auto rc = std::make_shared<ngraph::he::HESealCipherTensor>(
      element_type, shape, *this, packed, name);
  return std::static_pointer_cast<ngraph::runtime::Tensor>(rc);
}

std::shared_ptr<ngraph::runtime::Tensor>
ngraph::he::HESealBackend::create_packed_cipher_tensor(
    const element::Type& type, const Shape& shape) {
  auto rc = std::make_shared<ngraph::he::HESealCipherTensor>(type, shape, *this,
                                                             true);
  return std::static_pointer_cast<ngraph::runtime::Tensor>(rc);
}

std::shared_ptr<ngraph::runtime::Tensor>
ngraph::he::HESealBackend::create_packed_plain_tensor(const element::Type& type,
                                                      const Shape& shape) {
  auto rc =
      std::make_shared<ngraph::he::HEPlainTensor>(type, shape, *this, true);
  return std::static_pointer_cast<ngraph::runtime::Tensor>(rc);
}

std::shared_ptr<ngraph::runtime::Executable> ngraph::he::HESealBackend::compile(
    std::shared_ptr<Function> function, bool enable_performance_collection) {
  return std::make_shared<HESealExecutable>(
      function, enable_performance_collection, *this, m_encrypt_data,
      m_encrypt_model, pack_data(), m_complex_packing);
}

std::shared_ptr<ngraph::he::SealCiphertextWrapper>
ngraph::he::HESealBackend::create_valued_ciphertext(
    float value, const element::Type& element_type, size_t batch_size) const {
  NGRAPH_CHECK(element_type == element::f32, "element type ", element_type,
               "unsupported");
  if (batch_size != 1) {
    throw ngraph_error(
        "HESealBackend::create_valued_ciphertext only supports batch size 1");
  }
  auto plaintext = HEPlaintext({value});
  auto ciphertext = create_empty_ciphertext();

  encrypt(ciphertext, plaintext, complex_packing());
  return ciphertext;
}

void ngraph::he::HESealBackend::encrypt(
    std::shared_ptr<ngraph::he::SealCiphertextWrapper>& output,
    const ngraph::he::HEPlaintext& input, bool complex_packing) const {
  auto plaintext = SealPlaintextWrapper(complex_packing);

  NGRAPH_CHECK(input.num_values() > 0, "Input has no values in encrypt");

  encode(plaintext, input, complex_packing);
  m_encryptor->encrypt(plaintext.plaintext(), output->ciphertext());
  output->complex_packing() = complex_packing;
  output->known_value() = false;
}

void ngraph::he::HESealBackend::decrypt(
    ngraph::he::HEPlaintext& output,
    const ngraph::he::SealCiphertextWrapper& input) const {
  if (input.known_value()) {
    NGRAPH_DEBUG << "Decrypting known value " << input.value();
    const size_t slot_count = m_ckks_encoder->slot_count();
    output.values() = std::vector<float>(slot_count, input.value());
  } else {
    auto plaintext_wrapper = SealPlaintextWrapper(input.complex_packing());
    m_decryptor->decrypt(input.ciphertext(), plaintext_wrapper.plaintext());
    decode(output, plaintext_wrapper);
  }
}

void ngraph::he::HESealBackend::decode(void* output,
                                       const ngraph::he::HEPlaintext& input,
                                       const element::Type& type,
                                       size_t count) const {
  NGRAPH_CHECK(count != 0, "Decode called on 0 elements");
  NGRAPH_CHECK(type == element::f32,
               "CKKS encode supports only float encoding, received type ",
               type);
  NGRAPH_CHECK(input.num_values() > 0, "Input has no values");

  const std::vector<float>& xs_float = input.values();
  NGRAPH_CHECK(xs_float.size() >= count);
  std::memcpy(output, &xs_float[0], type.size() * count);
}

void ngraph::he::HESealBackend::decode(
    ngraph::he::HEPlaintext& output,
    const ngraph::he::SealPlaintextWrapper& input) const {
  std::vector<double> real_vals;
  if (input.complex_packing()) {
    std::vector<std::complex<double>> complex_vals;
    m_ckks_encoder->decode(input.plaintext(), complex_vals);
    complex_vec_to_real_vec(real_vals, complex_vals);
  } else {
    m_ckks_encoder->decode(input.plaintext(), real_vals);
  }
  std::vector<float> float_vals{real_vals.begin(), real_vals.end()};
  output.values() = float_vals;
}

void ngraph::he::HESealBackend::encode(
    ngraph::he::SealPlaintextWrapper& destination,
    const ngraph::he::HEPlaintext& plaintext, seal::parms_id_type parms_id,
    double scale, bool complex_packing) const {
  std::vector<double> double_vals(plaintext.values().begin(),
                                  plaintext.values().end());
  const size_t slot_count = m_ckks_encoder->slot_count();

  if (complex_packing) {
    std::vector<std::complex<double>> complex_vals;
    if (double_vals.size() == 1) {
      std::complex<double> val(double_vals[0], double_vals[0]);
      complex_vals = std::vector<std::complex<double>>(slot_count, val);
    } else {
      real_vec_to_complex_vec(complex_vals, double_vals);
    }
    NGRAPH_CHECK(complex_vals.size() <= slot_count, "Cannot encode ",
                 complex_vals.size(), " elements, maximum size is ",
                 slot_count);
    m_ckks_encoder->encode(complex_vals, parms_id, scale,
                           destination.plaintext());
  } else {
    // TODO: why different cases?
    if (double_vals.size() == 1) {
      m_ckks_encoder->encode(double_vals[0], parms_id, scale,
                             destination.plaintext());
    } else {
      NGRAPH_CHECK(double_vals.size() <= slot_count, "Cannot encode ",
                   double_vals.size(), " elements, maximum size is ",
                   slot_count);
      m_ckks_encoder->encode(double_vals, parms_id, scale,
                             destination.plaintext());
    }
  }
  destination.complex_packing() = complex_packing;
}

void ngraph::he::HESealBackend::encode(
    ngraph::he::SealPlaintextWrapper& destination,
    const ngraph::he::HEPlaintext& plaintext, bool complex_packing) const {
  double scale = m_scale;
  auto parms_id = m_context->first_parms_id();

  encode(destination, plaintext, parms_id, scale, complex_packing);
}<|MERGE_RESOLUTION|>--- conflicted
+++ resolved
@@ -111,11 +111,7 @@
 std::shared_ptr<ngraph::runtime::Tensor>
 ngraph::he::HESealBackend::create_tensor(const element::Type& element_type,
                                          const Shape& shape) {
-<<<<<<< HEAD
-  if (batch_data()) {
-=======
   if (pack_data()) {
->>>>>>> 23e6cd83
     return create_packed_plain_tensor(element_type, shape);
   } else {
     return create_plain_tensor(element_type, shape);
