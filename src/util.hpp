//*****************************************************************************
// Copyright 2018-2019 Intel Corporation
//
// Licensed under the Apache License, Version 2.0 (the "License");
// you may not use this file except in compliance with the License.
// You may obtain a copy of the License at
//
//     http://www.apache.org/licenses/LICENSE-2.0
//
// Unless required by applicable law or agreed to in writing, software
// distributed under the License is distributed on an "AS IS" BASIS,
// WITHOUT WARRANTIES OR CONDITIONS OF ANY KIND, either express or implied.
// See the License for the specific language governing permissions and
// limitations under the License.
//*****************************************************************************

#pragma once

#include <complex>
#include <sstream>
#include <string>
#include <unordered_map>
#include <unordered_set>
#include <vector>

#include "ngraph/check.hpp"
#include "ngraph/except.hpp"
#include "ngraph/util.hpp"
#include "nlohmann/json.hpp"
#include "node_wrapper.hpp"
#include "op/bounded_relu.hpp"
#include "protos/message.pb.h"

namespace ngraph {
namespace he {

inline std::string bool_to_string(const bool b) {
  std::ostringstream ss;
  ss << std::boolalpha << b;
  return ss.str();
}

/// \brief Interprets a string as a boolean value
/// \param[in] value String to interpret
/// \param[in] default_value Value to return if flag is not able to be parsed
/// \returns True if flag represents a True value, False otherwise
inline bool string_to_bool(const char* value, bool default_value = false) {
  if (value == nullptr) {
    return default_value;
  }
  static std::unordered_set<std::string> on_map{"1", "on", "y", "yes", "true"};
  static std::unordered_set<std::string> off_map{"0", "off", "n", "no",
                                                 "false"};
  std::string value_str = ngraph::to_lower(std::string(value));

  if (on_map.find(value_str) != on_map.end()) {
    return true;
  } else if (off_map.find(value_str) != off_map.end()) {
    return false;
  } else {
    throw ngraph_error("Unknown flag value " + std::string(value));
  }
}

inline bool string_to_bool(std::string value, bool default_value = false) {
  return string_to_bool(value.c_str(), default_value);
}

/// \brief Unpacks complex values to real values
/// (a+bi, c+di) => (a,b,c,d)
/// \param[out] output Vector to store unpacked real values
/// \param[in] input Vector of complex values to unpack
template <typename T>
inline void complex_vec_to_real_vec(std::vector<T>& output,
                                    const std::vector<std::complex<T>>& input) {
  NGRAPH_CHECK(output.empty(), "Output vector is not empty");
  output.reserve(input.size() * 2);
  for (const std::complex<T>& value : input) {
    output.emplace_back(value.real());
    output.emplace_back(value.imag());
  }
}

/// \brief Packs elements of input into complex values
/// (a,b,c,d) => (a+bi, c+di)
/// (a,b,c) => (a+bi, c+0i)
/// \param[out] output Vector to store packed complex values
/// \param[in] input Vector of real values to unpack
template <typename T>
inline void real_vec_to_complex_vec(std::vector<std::complex<T>>& output,
                                    const std::vector<T>& input) {
  NGRAPH_CHECK(output.empty(), "Output vector is not empty");
  output.reserve(input.size() / 2);
  std::vector<T> complex_parts(2, 0);
  for (size_t i = 0; i < input.size(); ++i) {
    complex_parts[i % 2] = input[i];

    if (i % 2 == 1 || i == input.size() - 1) {
      output.emplace_back(std::complex<T>(complex_parts[0], complex_parts[1]));
      complex_parts = {T(0), T(0)};
    }
  }
}

<<<<<<< HEAD
/// \brief Converts a type to a double using static_cast
/// Note, this means a reduction of range in int64 and uint64 values.
/// \param[in] src Source from which to read
/// \param[in] element_type Datatype to interpret source as
/// \returns double value
inline double type_to_double(const void* src,
                             const element::Type& element_type) {
  switch (element_type.get_type_enum()) {
    case element::Type_t::f32:
      return static_cast<double>(*static_cast<const float*>(src));
      break;
    case element::Type_t::f64:
      return static_cast<double>(*static_cast<const double*>(src));
      break;
    case element::Type_t::i32:
      return static_cast<double>(*static_cast<const int32_t*>(src));
      break;
    case element::Type_t::i64:
      return static_cast<double>(*static_cast<const int64_t*>(src));
      break;
    case element::Type_t::i8:
    case element::Type_t::i16:
    case element::Type_t::u8:
    case element::Type_t::u16:
    case element::Type_t::u32:
    case element::Type_t::u64:
    case element::Type_t::dynamic:
    case element::Type_t::undefined:
    case element::Type_t::bf16:
    case element::Type_t::f16:
    case element::Type_t::boolean:
      NGRAPH_CHECK(false, "Unsupported element type ", element_type);
      break;
  }
  NGRAPH_CHECK(false, "Unsupported element type ", element_type);
  return 0.0;
}

/// \brief Converts a vector of values of given type to a vector of doubles
/// \param[in] src Pointer to beginning of input vector
/// \param[in] element_type Datatype of input vector
/// \param[in] n Number of elements in the input vector
/// \returns Vector of double values
inline std::vector<double> type_vec_to_double_vec(
    const void* src, const element::Type& element_type, size_t n) {
  std::vector<double> ret(n);
  char* src_with_offset = static_cast<char*>(const_cast<void*>(src));
  for (size_t i = 0; i < n; ++i) {
    ret[i] = type_to_double(src_with_offset, element_type);
    ++src_with_offset;
  }
  return ret;
}

/// \brief Writes a vector of double values interpreted as a different datatype
/// to a target
/// \param[in] target Pointer to write to
/// \param[in] element_type Datatype of interpret input as
/// \param[in] input Vector of input values
inline void double_vec_to_type_vec(void* target,
                                   const element::Type& element_type,
                                   const std::vector<double>& input) {
  NGRAPH_CHECK(input.size() > 0, "Input has no values");
  size_t count = input.size();
  size_t type_byte_size = element_type.size();

  switch (element_type.get_type_enum()) {
    case element::Type_t::f32: {
      std::vector<float> float_values{input.begin(), input.end()};
      auto type_values_src = static_cast<const void*>(float_values.data());
      std::memcpy(target, type_values_src, type_byte_size * count);
      break;
    }
    case element::Type_t::f64: {
      auto type_values_src = static_cast<const void*>(input.data());
      std::memcpy(target, type_values_src, type_byte_size * count);
      break;
    }
    case element::Type_t::i32: {
      std::vector<int32_t> int32_values(input.size());
      for (size_t i = 0; i < input.size(); ++i) {
        int32_values[i] = std::round(input[i]);
      }
      auto type_values_src = static_cast<const void*>(int32_values.data());
      std::memcpy(target, type_values_src, type_byte_size * count);
      break;
    }
    case element::Type_t::i64: {
      std::vector<int64_t> int64_values(input.size());
      for (size_t i = 0; i < input.size(); ++i) {
        int64_values[i] = std::round(input[i]);
      }
      auto type_values_src = static_cast<const void*>(int64_values.data());
      std::memcpy(target, type_values_src, type_byte_size * count);
      break;
    }
    case element::Type_t::i8:
    case element::Type_t::i16:
    case element::Type_t::u8:
    case element::Type_t::u16:
    case element::Type_t::u32:
    case element::Type_t::u64:
    case element::Type_t::dynamic:
    case element::Type_t::undefined:
    case element::Type_t::bf16:
    case element::Type_t::f16:
    case element::Type_t::boolean:
      NGRAPH_CHECK(false, "Unsupported element type ", element_type);
      break;
  }
}

=======
>>>>>>> 2210c4c5
template <typename T>
inline std::unordered_map<std::string,
                          std::pair<std::string, std::vector<double>>>
map_to_double_map(
    const std::unordered_map<std::string,
                             std::pair<std::string, std::vector<T>>>& inputs) {
  std::unordered_map<std::string, std::pair<std::string, std::vector<double>>>
      outputs;

  for (const auto& [key, value] : inputs) {
    std::vector<double> double_inputs{value.second.begin(), value.second.end()};
    outputs.insert({key, std::make_pair(value.first, double_inputs)});
  }
  return outputs;
}

/// \brief Interprets a string as a boolean value
/// \param[in] flag Flag value
/// \param[in] default_value Value to return if flag is not able to be parsed
/// \returns True if flag represents a True value, False otherwise
bool flag_to_bool(const char* flag, bool default_value = false);

/// \brief Converts a type to a double using static_cast
/// Note, this means a reduction of range in int64 and uint64 values.
/// \param[in] src Source from which to read
/// \param[in] element_type Datatype to interpret source as
/// \returns double value
double type_to_double(const void* src, const element::Type& element_type);

bool param_originates_from_name(const ngraph::op::Parameter& param,
                                const std::string& name);

inline he_proto::Function node_to_proto_function(
    const NodeWrapper& node_wrapper,
    std::unordered_map<std::string, std::string> extra_configs = {}) {
  const Node& node = *node_wrapper.get_node();
  auto type_id = node_wrapper.get_typeid();

  nlohmann::json js = {{"function", node.description()}};
  if (type_id == OP_TYPEID::BoundedRelu) {
    const op::BoundedRelu* bounded_relu =
        static_cast<const op::BoundedRelu*>(&node);
    float alpha = bounded_relu->get_alpha();
    js["bound"] = alpha;
  }

  for (const auto& [key, value] : extra_configs) {
    js[key] = value;
  }

  he_proto::Function f;
  f.set_function(js.dump());
  return f;
}

}  // namespace he
}  // namespace ngraph<|MERGE_RESOLUTION|>--- conflicted
+++ resolved
@@ -102,121 +102,6 @@
   }
 }
 
-<<<<<<< HEAD
-/// \brief Converts a type to a double using static_cast
-/// Note, this means a reduction of range in int64 and uint64 values.
-/// \param[in] src Source from which to read
-/// \param[in] element_type Datatype to interpret source as
-/// \returns double value
-inline double type_to_double(const void* src,
-                             const element::Type& element_type) {
-  switch (element_type.get_type_enum()) {
-    case element::Type_t::f32:
-      return static_cast<double>(*static_cast<const float*>(src));
-      break;
-    case element::Type_t::f64:
-      return static_cast<double>(*static_cast<const double*>(src));
-      break;
-    case element::Type_t::i32:
-      return static_cast<double>(*static_cast<const int32_t*>(src));
-      break;
-    case element::Type_t::i64:
-      return static_cast<double>(*static_cast<const int64_t*>(src));
-      break;
-    case element::Type_t::i8:
-    case element::Type_t::i16:
-    case element::Type_t::u8:
-    case element::Type_t::u16:
-    case element::Type_t::u32:
-    case element::Type_t::u64:
-    case element::Type_t::dynamic:
-    case element::Type_t::undefined:
-    case element::Type_t::bf16:
-    case element::Type_t::f16:
-    case element::Type_t::boolean:
-      NGRAPH_CHECK(false, "Unsupported element type ", element_type);
-      break;
-  }
-  NGRAPH_CHECK(false, "Unsupported element type ", element_type);
-  return 0.0;
-}
-
-/// \brief Converts a vector of values of given type to a vector of doubles
-/// \param[in] src Pointer to beginning of input vector
-/// \param[in] element_type Datatype of input vector
-/// \param[in] n Number of elements in the input vector
-/// \returns Vector of double values
-inline std::vector<double> type_vec_to_double_vec(
-    const void* src, const element::Type& element_type, size_t n) {
-  std::vector<double> ret(n);
-  char* src_with_offset = static_cast<char*>(const_cast<void*>(src));
-  for (size_t i = 0; i < n; ++i) {
-    ret[i] = type_to_double(src_with_offset, element_type);
-    ++src_with_offset;
-  }
-  return ret;
-}
-
-/// \brief Writes a vector of double values interpreted as a different datatype
-/// to a target
-/// \param[in] target Pointer to write to
-/// \param[in] element_type Datatype of interpret input as
-/// \param[in] input Vector of input values
-inline void double_vec_to_type_vec(void* target,
-                                   const element::Type& element_type,
-                                   const std::vector<double>& input) {
-  NGRAPH_CHECK(input.size() > 0, "Input has no values");
-  size_t count = input.size();
-  size_t type_byte_size = element_type.size();
-
-  switch (element_type.get_type_enum()) {
-    case element::Type_t::f32: {
-      std::vector<float> float_values{input.begin(), input.end()};
-      auto type_values_src = static_cast<const void*>(float_values.data());
-      std::memcpy(target, type_values_src, type_byte_size * count);
-      break;
-    }
-    case element::Type_t::f64: {
-      auto type_values_src = static_cast<const void*>(input.data());
-      std::memcpy(target, type_values_src, type_byte_size * count);
-      break;
-    }
-    case element::Type_t::i32: {
-      std::vector<int32_t> int32_values(input.size());
-      for (size_t i = 0; i < input.size(); ++i) {
-        int32_values[i] = std::round(input[i]);
-      }
-      auto type_values_src = static_cast<const void*>(int32_values.data());
-      std::memcpy(target, type_values_src, type_byte_size * count);
-      break;
-    }
-    case element::Type_t::i64: {
-      std::vector<int64_t> int64_values(input.size());
-      for (size_t i = 0; i < input.size(); ++i) {
-        int64_values[i] = std::round(input[i]);
-      }
-      auto type_values_src = static_cast<const void*>(int64_values.data());
-      std::memcpy(target, type_values_src, type_byte_size * count);
-      break;
-    }
-    case element::Type_t::i8:
-    case element::Type_t::i16:
-    case element::Type_t::u8:
-    case element::Type_t::u16:
-    case element::Type_t::u32:
-    case element::Type_t::u64:
-    case element::Type_t::dynamic:
-    case element::Type_t::undefined:
-    case element::Type_t::bf16:
-    case element::Type_t::f16:
-    case element::Type_t::boolean:
-      NGRAPH_CHECK(false, "Unsupported element type ", element_type);
-      break;
-  }
-}
-
-=======
->>>>>>> 2210c4c5
 template <typename T>
 inline std::unordered_map<std::string,
                           std::pair<std::string, std::vector<double>>>
