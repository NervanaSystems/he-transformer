--- conflicted
+++ resolved
@@ -40,13 +40,7 @@
 
  protected:
   bool m_complex_packing;
-<<<<<<< HEAD
-
-  std::mutex m_mutex;
-};
-=======
   bool m_is_zero;
 };  // namespace he
->>>>>>> ea180919
 }  // namespace he
 }  // namespace ngraph