//*****************************************************************************
// Copyright 2018-2019 Intel Corporation
//
// Licensed under the Apache License, Version 2.0 (the "License");
// you may not use this file except in compliance with the License.
// You may obtain a copy of the License at
//
//     http://www.apache.org/licenses/LICENSE-2.0
//
// Unless required by applicable law or agreed to in writing, software
// distributed under the License is distributed on an "AS IS" BASIS,
// WITHOUT WARRANTIES OR CONDITIONS OF ANY KIND, either express or implied.
// See the License for the specific language governing permissions and
// limitations under the License.
//*****************************************************************************

#pragma once

#include <assert.h>
#include <algorithm>
#include <cstring>
#include <iostream>
#include <memory>
#include <set>
#include <sstream>
#include <string>

namespace ngraph {
namespace runtime {
namespace he {
enum class MessageType {
  none,
  encryption_parameters,
  eval_key,
  execute,
  max_request,
  max_result,
  minimum_request,
  minimum_result,
  parameter_shape_request,
  parameter_size,
  public_key,
  relu_request,
  relu_result,
  result,
  result_request
};

inline std::string message_type_to_string(const MessageType& type) {
  switch (type) {
    case MessageType::none:
      return "none";
      break;
    case MessageType::encryption_parameters:
      return "encryption_parameters";
      break;
    case MessageType::eval_key:
      return "eval_key";
      break;
    case MessageType::public_key:
      return "public_key";
      break;
    case MessageType::execute:
      return "execute";
      break;
    case MessageType::minimum_request:
      return "minimum_request";
      break;
    case MessageType::minimum_result:
      return "minimum_result";
      break;
    case MessageType::max_request:
      return "max_request";
      break;
    case MessageType::max_result:
      return "max_result";
      break;
    case MessageType::parameter_size:
      return "parameter_size";
      break;
    case MessageType::parameter_shape_request:
      return "parameter_shape_request";
      break;
    case MessageType::relu_result:
      return "relu_result";
      break;
    case MessageType::relu_request:
      return "relu_request";
      break;
    case MessageType::result:
      return "result";
      break;
    case MessageType::result_request:
      return "result_request";
      break;
    default:
      return "Unknown message type";
  }
}

// @brief Describes TCP messages of the form:
// header        | message_type | count        | data  |
// ^- header_ptr   ^- body_ptr    ^- count_ptr   ^- data_ptr
//               | ---------------  body  ------------ |
// @param count number of elements of data
// @param size number of bytes of data in message. Must be a multiple of
// count
class TCPMessage {
 public:
  enum { header_length = 15 };
<<<<<<< HEAD
  enum { max_body_length = 8000000000l };
=======
  enum { max_body_length = 800000000UL };
>>>>>>> 907419e9
  enum { message_type_length = sizeof(MessageType) };
  enum { message_count_length = sizeof(size_t) };

  // Creates message with data buffer large enough to store max_body_length
  // Note: this requires a lot of memory and should be avoided where possible
  // TODO: more scalable solution
  TCPMessage(const MessageType type)
      : m_type(type), m_count(0), m_data_size(0) {
    std::set<MessageType> request_types{
        MessageType::relu_request, MessageType::parameter_shape_request,
        MessageType::result_request, MessageType::none};

    if (request_types.find(type) == request_types.end()) {
      throw std::invalid_argument("Request type not valid");
    }
    check_arguments();
    m_data = new char[header_length + max_body_length];
    encode_header();
    encode_message_type();
    encode_count();
  }

  TCPMessage() : TCPMessage(MessageType::none) {}

  // Encodes message of count elements using data in stream
  TCPMessage(const MessageType type, size_t count,
             const std::stringstream& stream)
      : m_type(type), m_count(count) {
    const std::string& pk_str = stream.str();
    const char* pk_cstr = pk_str.c_str();
    m_data_size = pk_str.size();
    std::cout << "Creating message of " << count
              << " elements from stream size " << m_data_size << std::endl;

    check_arguments();
    m_data = new char[header_length + body_length()];
    encode_header();
    encode_message_type();
    encode_count();
    encode_data(pk_cstr);
  }

  TCPMessage(const MessageType type, const size_t count, const size_t size,
             const char* data)
      : m_type(type), m_count(count), m_data_size(size) {
    std::cout << "Creating message of " << m_count
              << " elemnts from stream size " << m_data_size << std::endl;
    check_arguments();
    m_data = new char[header_length + body_length()];
    encode_header();
    encode_message_type();
    encode_count();
    encode_data(data);
  }

  TCPMessage& operator=(TCPMessage&& other) {
    if (this != &other) {
      delete[] m_data;
      m_data = other.header_ptr();
      m_type = other.m_type;
      m_count = other.m_count;
      m_data_size = other.m_data_size;
      other.m_data = nullptr;
    }
    return *this;
  };

  TCPMessage(const TCPMessage& other) {
    m_type = other.m_type;
    m_count = other.m_count;
    m_data_size = other.m_data_size;
    m_data = new char[header_length + body_length()];

    std::memcpy(m_data, other.m_data, num_bytes());
  }

  // TODO: implement as needed
  TCPMessage(TCPMessage&& other) = delete;

  // TODO: implement as needed
  TCPMessage& operator=(const TCPMessage& other) = delete;

  ~TCPMessage() { delete[] m_data; }

  void check_arguments() {
    if (m_count < 0) {
      throw std::invalid_argument("m_count must be non-negative");
    }
    if (m_count != 0 && m_data_size % m_count != 0) {
      std::cout << "Error: size " << m_data_size << " not a multiple of count "
                << m_count << std::endl;
      throw std::invalid_argument("Size must be a multiple of count");
    }

    if (body_length() > max_body_length) {
      throw std::invalid_argument("Size " + std::to_string(body_length()) +
                                  " too large");
    }
  }

  size_t count() { return m_count; }
  const size_t count() const { return m_count; }

  size_t element_size() {
    if (m_count == 0) {
      throw std::invalid_argument("m_count == 0");
    }
    if (m_data_size % m_count != 0) {
      std::stringstream ss;
      ss << "m_count " << m_count << " does not divide m_data_size "
         << m_data_size << std::endl;
      throw std::invalid_argument(ss.str());
    }
    return m_data_size / m_count;
  }

  const size_t element_size() const {
    if (m_count == 0) {
      throw std::invalid_argument("m_count == 0");
    }
    if (m_data_size % m_count != 0) {
      std::stringstream ss;
      ss << "m_count " << m_count << " does not divide m_data_size "
         << m_data_size << std::endl;
      throw std::invalid_argument(ss.str());
    }
    return m_data_size / m_count;
  }

  size_t num_bytes() { return header_length + body_length(); }
  const size_t num_bytes() const { return header_length + body_length(); }

  size_t data_size() { return m_data_size; }
  const size_t data_size() const { return m_data_size; }

  size_t body_length() const {
    return message_type_length + message_count_length + m_data_size;
  }

  MessageType message_type() { return m_type; }
  const MessageType message_type() const { return m_type; }

  char* header_ptr() { return m_data; }
  const char* header_ptr() const { return m_data; }

  char* body_ptr() { return header_ptr() + header_length; }
  const char* body_ptr() const { return header_ptr() + header_length; }

  char* count_ptr() { return body_ptr() + message_type_length; }
  const char* count_ptr() const { return body_ptr() + message_type_length; }

  char* data_ptr() { return count_ptr() + message_count_length; }
  const char* data_ptr() const { return count_ptr() + message_count_length; }

  // Given
  void encode_header() {
    char header[header_length + 1] = "";
    size_t to_encode = body_length();
    int ret = std::snprintf(header, sizeof(header), "%zu", to_encode);
    if (ret < 0 || (size_t)ret > sizeof(header)) {
      throw std::invalid_argument("Error encoding header");
    }
    std::cout << "Encoded header size " << to_encode << std::endl;

    std::memcpy(m_data, header, header_length);
  }

  bool decode_header() {
    char header[header_length + 1] = "";
    std::strncat(header, m_data, header_length);
    std::string header_str(header);
    std::stringstream sstream(header_str);
<<<<<<< HEAD
    std::cout << "header_str " << header_str << std::endl;
    size_t body_length;
    sstream >> body_length;
    std::cout << "decoded header body length " << body_length << std::endl;
=======
    size_t body_length;
    sstream >> body_length;
>>>>>>> 907419e9
    if (body_length > max_body_length) {
      std::cout << "Body length " << body_length << " too large" << std::endl;
      throw std::invalid_argument("Cannot decode header");
    }
    m_data_size = body_length - message_type_length - message_count_length;
    return true;
  }

  void encode_message_type() {
    std::memcpy(body_ptr(), &m_type, message_type_length);
  }

  void decode_message_type() {
    std::memcpy(&m_type, body_ptr(), message_type_length);
  }

  void encode_count() {
    std::memcpy(count_ptr(), &m_count, message_count_length);
  }

  void decode_count() {
    std::memcpy(&m_count, count_ptr(), message_count_length);
  }

  void encode_data(const char* data) {
    std::memcpy(data_ptr(), data, m_data_size);
  }

  bool decode_body() {
    decode_message_type();
    decode_count();
    return true;
  }

 private:
  MessageType m_type;  // What data is being transmitted
  size_t m_count;      // Number of datatype in message
  size_t m_data_size;  // Nubmer of bytes in data part of message
  char* m_data;

};  // namespace he
}  // namespace he
}  // namespace runtime
}  // namespace ngraph<|MERGE_RESOLUTION|>--- conflicted
+++ resolved
@@ -108,11 +108,7 @@
 class TCPMessage {
  public:
   enum { header_length = 15 };
-<<<<<<< HEAD
-  enum { max_body_length = 8000000000l };
-=======
   enum { max_body_length = 800000000UL };
->>>>>>> 907419e9
   enum { message_type_length = sizeof(MessageType) };
   enum { message_count_length = sizeof(size_t) };
 
@@ -285,15 +281,8 @@
     std::strncat(header, m_data, header_length);
     std::string header_str(header);
     std::stringstream sstream(header_str);
-<<<<<<< HEAD
-    std::cout << "header_str " << header_str << std::endl;
     size_t body_length;
     sstream >> body_length;
-    std::cout << "decoded header body length " << body_length << std::endl;
-=======
-    size_t body_length;
-    sstream >> body_length;
->>>>>>> 907419e9
     if (body_length > max_body_length) {
       std::cout << "Body length " << body_length << " too large" << std::endl;
       throw std::invalid_argument("Cannot decode header");
