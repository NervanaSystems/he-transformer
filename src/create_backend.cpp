/*******************************************************************************
* Copyright 2017-2018 Intel Corporation
*
* Licensed under the Apache License, Version 2.0 (the "License");
* you may not use this file except in compliance with the License.
* You may obtain a copy of the License at
*
*     http://www.apache.org/licenses/LICENSE-2.0
*
* Unless required by applicable law or agreed to in writing, software
* distributed under the License is distributed on an "AS IS" BASIS,
* WITHOUT WARRANTIES OR CONDITIONS OF ANY KIND, either express or implied.
* See the License for the specific language governing permissions and
* limitations under the License.
*******************************************************************************/

#include <unordered_map>

#include "ngraph/runtime/backend.hpp"

#include "he_heaan_backend.hpp"
#include "he_seal_backend.hpp"

using namespace std;
using namespace ngraph;

// extern "C" bool create_backend()
// {
//     NGRAPH_INFO << "Create_backend";
//     runtime::Backend::register_backend("HE_HEAAN",
//                                        make_shared<runtime::he::he_heaan::HEHeaanBackend>());
//     runtime::Backend::register_backend("HE_SEAL",
//                                        make_shared<runtime::he::he_seal::HESealBackend>());
//     return true;
// }

// Hack to avoid weak pointer error
// TODO: the best solution is to remove all `shared_from_this()` from the code
static unordered_map<string, shared_ptr<runtime::Backend>> s_map_backends;

extern "C" const char* get_ngraph_version_string()
{
    return "v0.7.0";
}

extern "C" runtime::Backend* new_backend(const char* configuration_chars)
{
<<<<<<< HEAD
    shared_ptr<runtime::Backend> he_backend;
    if (string(configuration_string) == "HE:SEAL")
=======
    string configuration_string = string(configuration_chars);
    if (s_map_backends.find(configuration_string) == s_map_backends.end())
>>>>>>> 510ddb1c
    {
        shared_ptr<runtime::Backend> he_backend;
        if (configuration_string == "HE_SEAL")
        {
            he_backend = make_shared<runtime::he::he_seal::HESealBackend>();
        }
        else if (configuration_string == "HE_HEAAN")
        {
            he_backend = make_shared<runtime::he::he_heaan::HEHeaanBackend>();
        }
        s_map_backends[configuration_string] = he_backend;
    }
<<<<<<< HEAD
    else if (string(configuration_string) == "HE:HEAAN")
    {
        he_backend = make_shared<runtime::he::he_heaan::HEHeaanBackend>();
    }
    s_map_backend_ptr_to_shared_ptr[he_backend.get()] = he_backend;
    return he_backend.get();
=======

    return s_map_backends.at(configuration_string).get();
>>>>>>> 510ddb1c
}

extern "C" void delete_backend(runtime::Backend* backend)
{
    // s_map_backend_ptr_to_shared_ptr.erase(backend);
}<|MERGE_RESOLUTION|>--- conflicted
+++ resolved
@@ -45,36 +45,22 @@
 
 extern "C" runtime::Backend* new_backend(const char* configuration_chars)
 {
-<<<<<<< HEAD
-    shared_ptr<runtime::Backend> he_backend;
-    if (string(configuration_string) == "HE:SEAL")
-=======
     string configuration_string = string(configuration_chars);
     if (s_map_backends.find(configuration_string) == s_map_backends.end())
->>>>>>> 510ddb1c
     {
         shared_ptr<runtime::Backend> he_backend;
-        if (configuration_string == "HE_SEAL")
+        if (configuration_string == "HE:SEAL")
         {
             he_backend = make_shared<runtime::he::he_seal::HESealBackend>();
         }
-        else if (configuration_string == "HE_HEAAN")
+        else if (configuration_string == "HE:HEAAN")
         {
             he_backend = make_shared<runtime::he::he_heaan::HEHeaanBackend>();
         }
         s_map_backends[configuration_string] = he_backend;
     }
-<<<<<<< HEAD
-    else if (string(configuration_string) == "HE:HEAAN")
-    {
-        he_backend = make_shared<runtime::he::he_heaan::HEHeaanBackend>();
-    }
-    s_map_backend_ptr_to_shared_ptr[he_backend.get()] = he_backend;
-    return he_backend.get();
-=======
 
     return s_map_backends.at(configuration_string).get();
->>>>>>> 510ddb1c
 }
 
 extern "C" void delete_backend(runtime::Backend* backend)
