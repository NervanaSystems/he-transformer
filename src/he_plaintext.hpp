//*****************************************************************************
// Copyright 2018-2019 Intel Corporation
//
// Licensed under the Apache License, Version 2.0 (the "License");
// you may not use this file except in compliance with the License.
// You may obtain a copy of the License at
//
//     http://www.apache.org/licenses/LICENSE-2.0
//
// Unless required by applicable law or agreed to in writing, software
// distributed under the License is distributed on an "AS IS" BASIS,
// WITHOUT WARRANTIES OR CONDITIONS OF ANY KIND, either express or implied.
// See the License for the specific language governing permissions and
// limitations under the License.
//*****************************************************************************

#pragma once

#include <ostream>
#include <vector>

#include "ngraph/type/element_type.hpp"

namespace ngraph {
namespace he {
/// \brief Class representing a plaintext value
class HEPlaintext : public std::vector<double> {
 public:
<<<<<<< HEAD
  HEPlaintext() {}
  HEPlaintext(const std::initializer_list<double>& values)
      : std::vector<double>(values) {}

  HEPlaintext(const HEPlaintext& plain) : std::vector<double>(plain) {}

  HEPlaintext(const std::vector<double>& values)
      : std::vector<double>(values) {}

  HEPlaintext(size_t n, double initial_value = 0)
      : std::vector<double>(n, initial_value) {}

  template <class InputIterator>
  HEPlaintext(InputIterator first, InputIterator last)
      : std::vector<double>(first, last) {}

  HEPlaintext& operator=(const HEPlaintext& v) {
    static_cast<std::vector<double>*>(this)->operator=(v);
    return *this;
  }

  HEPlaintext& operator=(HEPlaintext&& v) {
    static_cast<std::vector<double>*>(this)->operator=(v);
    return *this;
  }
};
=======
  HEPlaintext() = default;
  ~HEPlaintext() = default;
  HEPlaintext(const std::initializer_list<double>& values)
      : std::vector<double>(values) {}
>>>>>>> 2210c4c5

  HEPlaintext(const HEPlaintext& plain) = default;
  HEPlaintext(HEPlaintext&& plain) = default;

  explicit HEPlaintext(const std::vector<double>& values)
      : std::vector<double>(values) {}

  explicit HEPlaintext(std::vector<double>&& values)
      : std::vector<double>(std::move(values)) {}

  explicit HEPlaintext(size_t n, double initial_value = 0)
      : std::vector<double>(n, initial_value) {}

  template <class InputIterator>
  HEPlaintext(InputIterator first, InputIterator last)
      : std::vector<double>(first, last) {}

  HEPlaintext& operator=(const HEPlaintext& v) {
    static_cast<std::vector<double>*>(this)->operator=(v);
    return *this;
  }

  HEPlaintext& operator=(HEPlaintext&& v) noexcept {
    static_cast<std::vector<double>*>(this)->operator=(v);
    return *this;
  }

  /// \brief Writes the plaintext to the target as a vector of type
  void write(void* target, const element::Type& element_type);
};

std::ostream& operator<<(std::ostream& os, const HEPlaintext& plain);
}  // namespace he
}  // namespace ngraph<|MERGE_RESOLUTION|>--- conflicted
+++ resolved
@@ -26,39 +26,10 @@
 /// \brief Class representing a plaintext value
 class HEPlaintext : public std::vector<double> {
  public:
-<<<<<<< HEAD
-  HEPlaintext() {}
-  HEPlaintext(const std::initializer_list<double>& values)
-      : std::vector<double>(values) {}
-
-  HEPlaintext(const HEPlaintext& plain) : std::vector<double>(plain) {}
-
-  HEPlaintext(const std::vector<double>& values)
-      : std::vector<double>(values) {}
-
-  HEPlaintext(size_t n, double initial_value = 0)
-      : std::vector<double>(n, initial_value) {}
-
-  template <class InputIterator>
-  HEPlaintext(InputIterator first, InputIterator last)
-      : std::vector<double>(first, last) {}
-
-  HEPlaintext& operator=(const HEPlaintext& v) {
-    static_cast<std::vector<double>*>(this)->operator=(v);
-    return *this;
-  }
-
-  HEPlaintext& operator=(HEPlaintext&& v) {
-    static_cast<std::vector<double>*>(this)->operator=(v);
-    return *this;
-  }
-};
-=======
   HEPlaintext() = default;
   ~HEPlaintext() = default;
   HEPlaintext(const std::initializer_list<double>& values)
       : std::vector<double>(values) {}
->>>>>>> 2210c4c5
 
   HEPlaintext(const HEPlaintext& plain) = default;
   HEPlaintext(HEPlaintext&& plain) = default;
