//*****************************************************************************
// Copyright 2018-2019 Intel Corporation
//
// Licensed under the Apache License, Version 2.0 (the "License");
// you may not use this file except in compliance with the License.
// You may obtain a copy of the License at
//
//     http://www.apache.org/licenses/LICENSE-2.0
//
// Unless required by applicable law or agreed to in writing, software
// distributed under the License is distributed on an "AS IS" BASIS,
// WITHOUT WARRANTIES OR CONDITIONS OF ANY KIND, either express or implied.
// See the License for the specific language governing permissions and
// limitations under the License.
//*****************************************************************************

#include "he_tensor.hpp"
#include "he_backend.hpp"
#include "ngraph/descriptor/layout/dense_tensor_layout.hpp"
#include "ngraph/descriptor/tensor.hpp"
#include "ngraph/util.hpp"

using namespace std;
using namespace ngraph;

runtime::he::HETensor::HETensor(const element::Type& element_type,
                                const Shape& shape, const HEBackend* he_backend,
                                bool batched, const string& name)
    : runtime::Tensor(
          std::make_shared<descriptor::Tensor>(element_type, shape, name),
          he_backend),
      m_he_backend(he_backend),
      m_batched(batched) {
  m_descriptor->set_tensor_layout(
      make_shared<descriptor::layout::DenseTensorLayout>(*m_descriptor));

  if (batched) {
    m_batch_size = shape[0];
    m_batched_shape = batch_shape(shape, 0);
  } else {
    m_batch_size = 1;
    m_batched_shape = shape;
  }
}

<<<<<<< HEAD
const Shape runtime::he::HETensor::batch_shape(const Shape& shape,
                                               size_t batch_axis,
                                               bool batched) {
  if (batched) {
    if (batch_axis != 0) {
      throw ngraph_error("Batching only supported along axis 0");
    }
    Shape ret(shape);
    ret[batch_axis] = 1;

    return ret;
=======
Shape runtime::he::HETensor::batch_shape(const Shape& shape,
                                         size_t batch_axis) {
  if (batch_axis != 0) {
    throw ngraph_error("Batching only supported along axis 0");
>>>>>>> 907419e9
  }
  Shape batched_shape(shape);
  if (shape.size() > 0) {
    batched_shape[0] = 1;
  }
  return batched_shape;
}

void runtime::he::HETensor::check_io_bounds(const void* source,
                                            size_t tensor_offset,
                                            size_t n) const {
  const element::Type& element_type = get_tensor_layout()->get_element_type();
  size_t type_byte_size = element_type.size();

  // Memory must be byte-aligned to type_byte_size
  // tensor_offset and n are all in bytes
  if (tensor_offset % type_byte_size != 0 || n % type_byte_size != 0) {
    throw ngraph_error(
        "tensor_offset and n must be divisible by type_byte_size.");
  }
  // Check out-of-range
  if ((tensor_offset + n) / type_byte_size > get_element_count()) {
    throw out_of_range("I/O access past end of tensor");
  }
}<|MERGE_RESOLUTION|>--- conflicted
+++ resolved
@@ -43,24 +43,11 @@
   }
 }
 
-<<<<<<< HEAD
-const Shape runtime::he::HETensor::batch_shape(const Shape& shape,
-                                               size_t batch_axis,
-                                               bool batched) {
-  if (batched) {
-    if (batch_axis != 0) {
-      throw ngraph_error("Batching only supported along axis 0");
-    }
-    Shape ret(shape);
-    ret[batch_axis] = 1;
 
-    return ret;
-=======
 Shape runtime::he::HETensor::batch_shape(const Shape& shape,
                                          size_t batch_axis) {
   if (batch_axis != 0) {
     throw ngraph_error("Batching only supported along axis 0");
->>>>>>> 907419e9
   }
   Shape batched_shape(shape);
   if (shape.size() > 0) {
